import pytest
import railtracks as rt
from pydantic import BaseModel
from railtracks.llm import MessageHistory, SystemMessage, ModelBase, UserMessage, AssistantMessage, ToolMessage, ToolResponse
from railtracks.llm.response import Response
from railtracks.nodes.library import StructuredLLM, structured_llm
from railtracks.exceptions import NodeCreationError, NodeInvocationError
from typing import Type

# ===================================================== START Unit Testing =========================================================
@pytest.mark.asyncio
async def test_structured_llm_instantiate_and_invoke(simple_output_model, mock_llm, mock_structured_function):
    class MyLLM(StructuredLLM):

        @classmethod
        def schema(cls) -> Type[BaseModel]:
            return simple_output_model
        
        @classmethod
        def pretty_name(cls):
            return "Mock LLM"
    mh = MessageHistory([SystemMessage("system prompt"), UserMessage("hello")])
<<<<<<< HEAD
    result = await rc.call(MyLLM, user_input=mh, llm_model=mock_llm(structured=mock_structured_function))
=======
    result = await rt.call(MyLLM, message_history=mh, llm_model=mock_llm(structured=mock_structured_function))
>>>>>>> 1d16ef66
    assert isinstance(result, simple_output_model)
    assert result.text == "dummy content"
    assert result.number == 42

def test_structured_llm_output_model_classmethod(simple_output_model):
    class MyLLM(StructuredLLM):
        @classmethod
        def schema(cls) -> Type[BaseModel]:
            return simple_output_model
    assert MyLLM.schema() is simple_output_model

@pytest.mark.asyncio
async def test_structured_llm_easy_usage_wrapper_invoke(simple_output_model, mock_llm, mock_structured_function):
    node = structured_llm(
        schema=simple_output_model,
        system_message="system prompt",
        llm_model=mock_llm(structured=mock_structured_function),
        pretty_name="TestNode"
    )
    mh = MessageHistory([UserMessage("hello")])
<<<<<<< HEAD
    result = await rc.call(node, user_input=mh)
=======
    result = await rt.call(node, message_history=mh)
>>>>>>> 1d16ef66
    assert isinstance(result, simple_output_model)
    assert result.text == "dummy content"
    assert result.number == 42

def test_structured_llm_easy_usage_wrapper_classmethods(simple_output_model, mock_llm):
    node = structured_llm(
        schema=simple_output_model,
        system_message="system prompt",
        llm_model=mock_llm(),
        pretty_name="TestNode"
    )
    assert node.schema() is simple_output_model
    assert node.pretty_name() == "TestNode"
# ===================================================== END Unit Testing ===========================================================

# ================================================ START Exception testing ===========================================================
# =================== START Easy Usage Node Creation ===================
@pytest.mark.asyncio
async def test_easy_usage_no_output_model():
    with pytest.raises(NodeCreationError, match="Output model cannot be empty"):
        _ = rt.library.structured_llm(
            schema=None,
            system_message="You are a helpful assistant that can strucure the response into a structured output.",
            llm_model=rt.llm.OpenAILLM("gpt-4o"),
            pretty_name="Structured ToolCallLLM",
        )

@pytest.mark.asyncio
async def test_easy_usage_empty_output_model(empty_output_model):
    with pytest.raises(NodeCreationError, match="Output model cannot be empty"):
        _ = rt.library.structured_llm(
            schema=empty_output_model,
            system_message="You are a helpful assistant that can strucure the response into a structured output.",
            llm_model=rt.llm.OpenAILLM("gpt-4o"),
            pretty_name="Structured ToolCallLLM",
        )

@pytest.mark.asyncio
async def test_easy_usage_tool_details_not_provided(simple_output_model):
    with pytest.raises(
        NodeCreationError,
        match="Tool parameters are provided, but tool details are missing.",
    ):
        _ = rt.library.structured_llm(
            schema=simple_output_model,
            system_message="You are a helpful assistant that can strucure the response into a structured output.",
            llm_model=rt.llm.OpenAILLM("gpt-4o"),
            pretty_name="Structured ToolCallLLM",
            tool_params={
                rt.llm.Parameter(
                    name="text_input",
                    param_type="string",
                    description="A sentence to generate a response for.",
                )
            },
        )


@pytest.mark.asyncio
async def test_easy_usage_duplicate_parameter_names(simple_output_model):
    with pytest.raises(
        NodeCreationError, match="Duplicate parameter names are not allowed."
    ):
        _ = rt.library.structured_llm(
            schema=simple_output_model,
            system_message="You are a helpful assistant that can strucure the response into a structured output.",
            llm_model=rt.llm.OpenAILLM("gpt-4o"),
            pretty_name="Structured ToolCallLLM",
            tool_details="A tool that generates a structured response that includes word count.",
            tool_params={
                rt.llm.Parameter(
                    name="text_input",
                    param_type="string",
                    description="A sentence to generate a response for.",
                ),
                rt.llm.Parameter(
                    name="text_input",
                    param_type="string",
                    description="A duplicate parameter.",
                ),
            },
        )


@pytest.mark.asyncio
async def test_easy_usage_system_message_as_a_string(simple_output_model):
    Node_Class = rt.library.structured_llm(
        schema=simple_output_model,
        system_message="You are a helpful assistant that can structure the response into a structured output.",
        llm_model=rt.llm.OpenAILLM("gpt-4o"),
        pretty_name="Structured ToolCallLLM",
    )

<<<<<<< HEAD
    node = Node_Class(user_input=rc.llm.MessageHistory([]))
    assert all(isinstance(m, rc.llm.Message) for m in node.message_hist)
=======
    node = Node_Class(message_history=rt.llm.MessageHistory([]))
    assert all(isinstance(m, rt.llm.Message) for m in node.message_hist)
>>>>>>> 1d16ef66
    assert node.message_hist[0].role == "system"


@pytest.mark.asyncio
async def test_system_message_as_a_user_message(simple_output_model):
    with pytest.raises(NodeCreationError, match="system_message must be of type string or SystemMessage, not any other type."):
        _ = rt.library.structured_llm(
            schema=simple_output_model,
            system_message=rt.llm.UserMessage("You are a helpful assistant that can structure the response into a structured output."),
            llm_model=rt.llm.OpenAILLM("gpt-4o"),
            pretty_name="Structured ToolCallLLM",
        )
# =================== END Easy Usage Node Creation ===================

# =================== START Class Based Node Creation ===================
@pytest.mark.asyncio
async def test_class_based_empty_output_model(empty_output_model):
    with pytest.raises(NodeCreationError, match="Output model cannot be empty."):
        class Structurer(rt.library.StructuredLLM):
            def __init__(
                self,
<<<<<<< HEAD
                user_input: rc.llm.MessageHistory,
                llm_model: rc.llm.ModelBase = None,
            ):
                user_input = [x for x in user_input if x.role != "system"]
                user_input.insert(0, rc.llm.SystemMessage("You are a helpful assistant."))
=======
                message_history: rt.llm.MessageHistory,
                llm_model: rt.llm.ModelBase = None,
            ):
                message_history = [x for x in message_history if x.role != "system"]
                message_history.insert(0, rt.llm.SystemMessage("You are a helpful assistant."))
>>>>>>> 1d16ef66
                super().__init__(
                    user_input=user_input,
                    llm_model=llm_model,
                )

            @classmethod
            def schema(cls) -> Type[BaseModel]:
                return empty_output_model
            
            @classmethod
            def pretty_name(cls) -> str:
                return "Structurer"

@pytest.mark.asyncio
async def test_class_based_output_model_not_class_based(simple_output_model):
    with pytest.raises(NodeCreationError, match="The 'schema' method must be a @classmethod."):
        class Structurer(rt.library.StructuredLLM):
            def __init__(
                self,
<<<<<<< HEAD
                user_input: rc.llm.MessageHistory,
                llm_model: rc.llm.ModelBase = None,
            ):
                user_input = [x for x in user_input if x.role != "system"]
                user_input.insert(0, rc.llm.SystemMessage("You are a helpful assistant."))
=======
                message_history: rt.llm.MessageHistory,
                llm_model: rt.llm.ModelBase = None,
            ):
                message_history = [x for x in message_history if x.role != "system"]
                message_history.insert(0, rt.llm.SystemMessage("You are a helpful assistant."))
>>>>>>> 1d16ef66
                super().__init__(
                    user_input=user_input,
                    llm_model=llm_model,
                )

            def schema(cls) -> Type[BaseModel]:
                return simple_output_model
            
            @classmethod
            def pretty_name(cls) -> str:
                return "Structurer"
            
@pytest.mark.asyncio
async def test_class_based_output_model_not_pydantic():
    with pytest.raises(NodeCreationError, match="Output model must be a pydantic model"):
        class Structurer(rt.library.StructuredLLM):
            def __init__(
                self,
<<<<<<< HEAD
                user_input: rc.llm.MessageHistory,
                llm_model: rc.llm.ModelBase = None,
            ):
                user_input = [x for x in user_input if x.role != "system"]
                user_input.insert(0, rc.llm.SystemMessage("You are a helpful assistant."))
=======
                message_history: rt.llm.MessageHistory,
                llm_model: rt.llm.ModelBase = None,
            ):
                message_history = [x for x in message_history if x.role != "system"]
                message_history.insert(0, rt.llm.SystemMessage("You are a helpful assistant."))
>>>>>>> 1d16ef66
                super().__init__(
                    user_input=user_input,
                    llm_model=llm_model,
                )

            @classmethod
            def schema(cls):
                return {"text": "hello world"}
            
            @classmethod
            def pretty_name(cls) -> str:
                return "Structurer"
# =================== END Class Based Node Creation =====================

# =================== START invocation exceptions =====================
@pytest.mark.asyncio
async def test_system_message_in_message_history_easy_usage(simple_output_model):
    with pytest.raises(NodeCreationError, match="system_message must be of type string or SystemMessage, not any other type."):
        simple_structured = rt.library.structured_llm(
            schema=simple_output_model,
            system_message=rt.llm.UserMessage("You are a helpful assistant that can structure the response into a structured output."),
            llm_model=rt.llm.OpenAILLM("gpt-4o"),
            pretty_name="Structured ToolCallLLM",
        )

@pytest.mark.asyncio
async def test_system_message_in_message_history_class_based(simple_output_model):
    class Structurer(rt.library.StructuredLLM):
        def __init__(
            self,
<<<<<<< HEAD
            user_input: rc.llm.MessageHistory,
            llm_model: rc.llm.ModelBase = None,
=======
            message_history: rt.llm.MessageHistory,
            llm_model: rt.llm.ModelBase = None,
>>>>>>> 1d16ef66
        ):
            user_input.insert(0, "You are a helpful assistant.")
            super().__init__(
                user_input=user_input,
                llm_model=llm_model,
            )

        @classmethod
        def schema(cls) -> Type[BaseModel]:
            return simple_output_model
        
        @classmethod
        def pretty_name(cls) -> str:
            return "Structurer"
        
    with pytest.raises(NodeInvocationError, match="Message history must be a list of Message objects."):
<<<<<<< HEAD
        await rc.call(Structurer, user_input=rc.llm.MessageHistory(["hello world"]))
=======
        await rt.call(Structurer, message_history=rt.llm.MessageHistory(["hello world"]))
>>>>>>> 1d16ef66
# =================== END invocation exceptions =====================
# ================================================ END Exception testing =============================================================<|MERGE_RESOLUTION|>--- conflicted
+++ resolved
@@ -20,11 +20,7 @@
         def pretty_name(cls):
             return "Mock LLM"
     mh = MessageHistory([SystemMessage("system prompt"), UserMessage("hello")])
-<<<<<<< HEAD
-    result = await rc.call(MyLLM, user_input=mh, llm_model=mock_llm(structured=mock_structured_function))
-=======
-    result = await rt.call(MyLLM, message_history=mh, llm_model=mock_llm(structured=mock_structured_function))
->>>>>>> 1d16ef66
+    result = await rt.call(MyLLM, user_input=mh, llm_model=mock_llm(structured=mock_structured_function))
     assert isinstance(result, simple_output_model)
     assert result.text == "dummy content"
     assert result.number == 42
@@ -45,11 +41,7 @@
         pretty_name="TestNode"
     )
     mh = MessageHistory([UserMessage("hello")])
-<<<<<<< HEAD
-    result = await rc.call(node, user_input=mh)
-=======
-    result = await rt.call(node, message_history=mh)
->>>>>>> 1d16ef66
+    result = await rt.call(node, user_input=mh)
     assert isinstance(result, simple_output_model)
     assert result.text == "dummy content"
     assert result.number == 42
@@ -143,13 +135,8 @@
         pretty_name="Structured ToolCallLLM",
     )
 
-<<<<<<< HEAD
-    node = Node_Class(user_input=rc.llm.MessageHistory([]))
-    assert all(isinstance(m, rc.llm.Message) for m in node.message_hist)
-=======
-    node = Node_Class(message_history=rt.llm.MessageHistory([]))
+    node = Node_Class(user_input=rt.llm.MessageHistory([]))
     assert all(isinstance(m, rt.llm.Message) for m in node.message_hist)
->>>>>>> 1d16ef66
     assert node.message_hist[0].role == "system"
 
 
@@ -171,19 +158,11 @@
         class Structurer(rt.library.StructuredLLM):
             def __init__(
                 self,
-<<<<<<< HEAD
-                user_input: rc.llm.MessageHistory,
-                llm_model: rc.llm.ModelBase = None,
+                user_input: rt.llm.MessageHistory,
+                llm_model: rt.llm.ModelBase = None,
             ):
                 user_input = [x for x in user_input if x.role != "system"]
-                user_input.insert(0, rc.llm.SystemMessage("You are a helpful assistant."))
-=======
-                message_history: rt.llm.MessageHistory,
-                llm_model: rt.llm.ModelBase = None,
-            ):
-                message_history = [x for x in message_history if x.role != "system"]
-                message_history.insert(0, rt.llm.SystemMessage("You are a helpful assistant."))
->>>>>>> 1d16ef66
+                user_input.insert(0, rt.llm.SystemMessage("You are a helpful assistant."))
                 super().__init__(
                     user_input=user_input,
                     llm_model=llm_model,
@@ -203,19 +182,11 @@
         class Structurer(rt.library.StructuredLLM):
             def __init__(
                 self,
-<<<<<<< HEAD
-                user_input: rc.llm.MessageHistory,
-                llm_model: rc.llm.ModelBase = None,
+                user_input: rt.llm.MessageHistory,
+                llm_model: rt.llm.ModelBase = None,
             ):
                 user_input = [x for x in user_input if x.role != "system"]
-                user_input.insert(0, rc.llm.SystemMessage("You are a helpful assistant."))
-=======
-                message_history: rt.llm.MessageHistory,
-                llm_model: rt.llm.ModelBase = None,
-            ):
-                message_history = [x for x in message_history if x.role != "system"]
-                message_history.insert(0, rt.llm.SystemMessage("You are a helpful assistant."))
->>>>>>> 1d16ef66
+                user_input.insert(0, rt.llm.SystemMessage("You are a helpful assistant."))
                 super().__init__(
                     user_input=user_input,
                     llm_model=llm_model,
@@ -234,19 +205,11 @@
         class Structurer(rt.library.StructuredLLM):
             def __init__(
                 self,
-<<<<<<< HEAD
-                user_input: rc.llm.MessageHistory,
-                llm_model: rc.llm.ModelBase = None,
+                user_input: rt.llm.MessageHistory,
+                llm_model: rt.llm.ModelBase = None,
             ):
                 user_input = [x for x in user_input if x.role != "system"]
-                user_input.insert(0, rc.llm.SystemMessage("You are a helpful assistant."))
-=======
-                message_history: rt.llm.MessageHistory,
-                llm_model: rt.llm.ModelBase = None,
-            ):
-                message_history = [x for x in message_history if x.role != "system"]
-                message_history.insert(0, rt.llm.SystemMessage("You are a helpful assistant."))
->>>>>>> 1d16ef66
+                user_input.insert(0, rt.llm.SystemMessage("You are a helpful assistant."))
                 super().__init__(
                     user_input=user_input,
                     llm_model=llm_model,
@@ -277,13 +240,8 @@
     class Structurer(rt.library.StructuredLLM):
         def __init__(
             self,
-<<<<<<< HEAD
-            user_input: rc.llm.MessageHistory,
-            llm_model: rc.llm.ModelBase = None,
-=======
-            message_history: rt.llm.MessageHistory,
+            user_input: rt.llm.MessageHistory,
             llm_model: rt.llm.ModelBase = None,
->>>>>>> 1d16ef66
         ):
             user_input.insert(0, "You are a helpful assistant.")
             super().__init__(
@@ -300,10 +258,6 @@
             return "Structurer"
         
     with pytest.raises(NodeInvocationError, match="Message history must be a list of Message objects."):
-<<<<<<< HEAD
-        await rc.call(Structurer, user_input=rc.llm.MessageHistory(["hello world"]))
-=======
-        await rt.call(Structurer, message_history=rt.llm.MessageHistory(["hello world"]))
->>>>>>> 1d16ef66
+        await rt.call(Structurer, user_input=rt.llm.MessageHistory(["hello world"]))
 # =================== END invocation exceptions =====================
 # ================================================ END Exception testing =============================================================