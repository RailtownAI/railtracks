import pytest

from railtracks import ExecutorConfig
from railtracks.llm import MessageHistory, Message
from railtracks.llm.response import Response
from railtracks.nodes.library.easy_usage_wrappers.terminal_llm import terminal_llm
from tests.unit_tests.llm.conftest import MockLLM
import railtracks as rt


def test_prompt_injection():
    prompt = "{secret}"

    def return_message(messages: MessageHistory) -> Response:
        return Response(message=Message(role="assistant", content=messages[-1].content))

    node = terminal_llm(
        system_message=prompt,
        llm_model=MockLLM(chat=return_message)
    )

<<<<<<< HEAD
    with rc.Runner(context={"secret": "tomato"}) as runner:
        response = runner.run_sync(node, user_input=MessageHistory())
=======
    with rt.Runner(context={"secret": "tomato"}) as runner:
        response = runner.run_sync(node, message_history=MessageHistory())
>>>>>>> 1d16ef66

    assert response.answer == "tomato"


def test_prompt_injection_bypass():
    prompt = "{{secret_value}}"

    def return_message(messages: MessageHistory) -> Response:
        return Response(message=Message(role="assistant", content=messages[-1].content))

    node = terminal_llm(
        system_message=prompt,
        llm_model=MockLLM(chat=return_message)
    )

<<<<<<< HEAD
    with rc.Runner(context={"secret_value": "tomato"}) as runner:
        response = runner.run_sync(node, user_input=MessageHistory())
=======
    with rt.Runner(context={"secret_value": "tomato"}) as runner:
        response = runner.run_sync(node, message_history=MessageHistory())
>>>>>>> 1d16ef66

    assert response.answer == "{secret_value}"


def test_prompt_numerical():
    prompt = "{1}"

    def return_message(messages: MessageHistory) -> Response:
        return Response(message=Message(role="assistant", content=messages[-1].content))

    node = terminal_llm(
        system_message=prompt,
        llm_model=MockLLM(chat=return_message)
    )

<<<<<<< HEAD
    with rc.Runner(context={"1": "tomato"}) as runner:
        response = runner.run_sync(node, user_input=MessageHistory())
=======
    with rt.Runner(context={"1": "tomato"}) as runner:
        response = runner.run_sync(node, message_history=MessageHistory())
>>>>>>> 1d16ef66

    assert response.answer == "tomato"


def test_prompt_not_in_context():
    prompt = "{secret2}"

    def return_message(messages: MessageHistory) -> Response:
        return Response(message=Message(role="assistant", content=messages[-1].content))

    node = terminal_llm(
        system_message=prompt,
        llm_model=MockLLM(chat=return_message)
    )

<<<<<<< HEAD
    with rc.Runner() as runner:
        response = runner.run_sync(node, user_input=MessageHistory())
=======
    with rt.Runner() as runner:
        response = runner.run_sync(node, message_history=MessageHistory())
>>>>>>> 1d16ef66

    assert response.answer == "{secret2}"


@pytest.mark.order("last")
def test_prompt_injection_global_config_bypass():
    prompt = "{secret_value}"

    def return_message(messages: MessageHistory) -> Response:
        return Response(message=Message(role="assistant", content=messages[-1].content))

    node = terminal_llm(
        system_message=prompt,
        llm_model=MockLLM(chat=return_message)
    )

    with rt.Runner(
            context={"secret_value": "tomato"},
            executor_config=ExecutorConfig(prompt_injection=False)
    ) as runner:
        response = runner.run_sync(node, user_input=MessageHistory())

    assert response.answer == "{secret_value}"<|MERGE_RESOLUTION|>--- conflicted
+++ resolved
@@ -19,13 +19,8 @@
         llm_model=MockLLM(chat=return_message)
     )
 
-<<<<<<< HEAD
-    with rc.Runner(context={"secret": "tomato"}) as runner:
+    with rt.Runner(context={"secret": "tomato"}) as runner:
         response = runner.run_sync(node, user_input=MessageHistory())
-=======
-    with rt.Runner(context={"secret": "tomato"}) as runner:
-        response = runner.run_sync(node, message_history=MessageHistory())
->>>>>>> 1d16ef66
 
     assert response.answer == "tomato"
 
@@ -41,13 +36,8 @@
         llm_model=MockLLM(chat=return_message)
     )
 
-<<<<<<< HEAD
-    with rc.Runner(context={"secret_value": "tomato"}) as runner:
+    with rt.Runner(context={"secret_value": "tomato"}) as runner:
         response = runner.run_sync(node, user_input=MessageHistory())
-=======
-    with rt.Runner(context={"secret_value": "tomato"}) as runner:
-        response = runner.run_sync(node, message_history=MessageHistory())
->>>>>>> 1d16ef66
 
     assert response.answer == "{secret_value}"
 
@@ -63,13 +53,8 @@
         llm_model=MockLLM(chat=return_message)
     )
 
-<<<<<<< HEAD
-    with rc.Runner(context={"1": "tomato"}) as runner:
+    with rt.Runner(context={"1": "tomato"}) as runner:
         response = runner.run_sync(node, user_input=MessageHistory())
-=======
-    with rt.Runner(context={"1": "tomato"}) as runner:
-        response = runner.run_sync(node, message_history=MessageHistory())
->>>>>>> 1d16ef66
 
     assert response.answer == "tomato"
 
@@ -85,13 +70,8 @@
         llm_model=MockLLM(chat=return_message)
     )
 
-<<<<<<< HEAD
-    with rc.Runner() as runner:
+    with rt.Runner() as runner:
         response = runner.run_sync(node, user_input=MessageHistory())
-=======
-    with rt.Runner() as runner:
-        response = runner.run_sync(node, message_history=MessageHistory())
->>>>>>> 1d16ef66
 
     assert response.answer == "{secret2}"
 
