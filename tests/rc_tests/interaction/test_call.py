import pytest
from copy import deepcopy
import requestcompletion as rc

NODE_INIT_METHODS = ["class_based", "easy_wrapper"]


@pytest.mark.asyncio
@pytest.mark.parametrize("terminal_nodes", NODE_INIT_METHODS, indirect=True)
async def test_message_history_not_mutated_terminal_llm(model, terminal_nodes):
    """
    Verify that message history is not modified after rc.call when passed to nodes constructed using different methods.
    """
<<<<<<< HEAD
    rng_node, rng_operation_node, math_detective_node = (
        terminal_nodes  # All nodes can be found in ./conftest.py
    )

    # Determine if we need to pass the model based on which fixture was used
    needs_model = isinstance(terminal_nodes, tuple) and any(
        hasattr(node, "__call__") and node.__name__ == "TerminalLLMNode"
        for node in terminal_nodes
=======
    rng_node, rng_operation_node, math_detective_node = terminal_nodes  # All nodes can be found in ./conftest.py

    # Determine if we need to pass the model based on which fixture was used
    needs_model = isinstance(terminal_nodes, tuple) and any(
        hasattr(node, "__call__") and node.__name__ == "TerminalLLMNode" for node in terminal_nodes
>>>>>>> 7b584cba
    )

    async def make_math_game_node(message_history: rc.llm.MessageHistory):
        original_message_history = deepcopy(message_history)

        # Common parameters for node calls
        call_params = {"message_history": message_history}
        if needs_model:
            call_params["llm_model"] = model

        # First node call
        random_num_list_response = await rc.call(rng_node, **call_params)
        assert all(
<<<<<<< HEAD
            orig.content == new.content
            for orig, new in zip(original_message_history, message_history)
        ), "Message history modified after rc.call 1"

        message_history.append(
            rc.llm.AssistantMessage(
                "The list of random integer: " + str(random_num_list_response)
            )
        )
        original_message_history.append(
            rc.llm.AssistantMessage(
                "The list of random integer: " + str(random_num_list_response)
            )
=======
            orig.content == new.content for orig, new in zip(original_message_history, message_history)
        ), "Message history modified after rc.call 1"

        message_history.append(rc.llm.AssistantMessage("The list of random integer: " + str(random_num_list_response)))
        original_message_history.append(
            rc.llm.AssistantMessage("The list of random integer: " + str(random_num_list_response))
>>>>>>> 7b584cba
        )

        # Second node call
        operation_response = await rc.call(rng_operation_node, **call_params)
        assert all(
<<<<<<< HEAD
            orig.content == new.content
            for orig, new in zip(original_message_history, message_history)
        ), "Message history modified after rc.call 2"

        message_history.append(
            rc.llm.AssistantMessage("The result int (x) = " + str(operation_response))
        )
        original_message_history.append(
            rc.llm.AssistantMessage("The result int (x) = " + str(operation_response))
        )
=======
            orig.content == new.content for orig, new in zip(original_message_history, message_history)
        ), "Message history modified after rc.call 2"

        message_history.append(rc.llm.AssistantMessage("The result int (x) = " + str(operation_response)))
        original_message_history.append(rc.llm.AssistantMessage("The result int (x) = " + str(operation_response)))
>>>>>>> 7b584cba

        # Third node call
        response = await rc.call(math_detective_node, **call_params)
        assert all(
<<<<<<< HEAD
            orig.content == new.content
            for orig, new in zip(original_message_history, message_history)
=======
            orig.content == new.content for orig, new in zip(original_message_history, message_history)
>>>>>>> 7b584cba
        ), "Message history modified after rc.call 3"

        return response

    MathGameNode = rc.library.from_function(make_math_game_node)

    with rc.Runner() as runner:
        message_history = rc.llm.MessageHistory(
            [rc.llm.UserMessage("You can start the game")]
        )
        original_message_history = deepcopy(message_history)
        _ = await runner.run(MathGameNode, message_history=message_history)
        assert all(
<<<<<<< HEAD
            orig.content == new.content
            for orig, new in zip(original_message_history, message_history)
=======
            orig.content == new.content for orig, new in zip(original_message_history, message_history)
>>>>>>> 7b584cba
        ), "Message history modified after runner run"


@pytest.mark.asyncio
@pytest.mark.parametrize("structured_nodes", NODE_INIT_METHODS, indirect=True)
async def test_message_history_not_mutated_structured_llm(model, structured_nodes):
    """
    Verify that message history is not modified after rc.call when passed to nodes constructed using different methods.
    """
<<<<<<< HEAD
    math_undergrad_student_node, math_professor_node = (
        structured_nodes  # All nodes can be found in ./conftest.py
    )

    # Determine if we need to pass the model based on which fixture was used
    needs_model = isinstance(structured_nodes, tuple) and any(
        hasattr(node, "__call__") and node.__name__ == "StructuredLLMNode"
        for node in structured_nodes
=======
    math_undergrad_student_node, math_professor_node = structured_nodes  # All nodes can be found in ./conftest.py

    # Determine if we need to pass the model based on which fixture was used
    needs_model = isinstance(structured_nodes, tuple) and any(
        hasattr(node, "__call__") and node.__name__ == "StructuredLLMNode" for node in structured_nodes
>>>>>>> 7b584cba
    )

    async def math_proof_node(message_history: rc.llm.MessageHistory):
        original_message_history = deepcopy(message_history)

        # Common parameters for node calls
        call_params = {"message_history": message_history}
        if needs_model:
            call_params["llm_model"] = model

        # First node (math student node)
        student_proof = await rc.call(math_undergrad_student_node, **call_params)
        assert all(
<<<<<<< HEAD
            orig.content == new.content
            for orig, new in zip(original_message_history, message_history)
        ), "Message history modified after rc.call 1"

        message_history.append(
            rc.llm.AssistantMessage("The proof: " + student_proof.proof)
        )
        original_message_history.append(
            rc.llm.AssistantMessage("The proof: " + student_proof.proof)
        )
=======
            orig.content == new.content for orig, new in zip(original_message_history, message_history)
        ), "Message history modified after rc.call 1"

        message_history.append(rc.llm.AssistantMessage("The proof: " + student_proof.proof))
        original_message_history.append(rc.llm.AssistantMessage("The proof: " + student_proof.proof))
>>>>>>> 7b584cba

        # Second node call (math professor node)
        prof_grade = await rc.call(math_professor_node, **call_params)
        assert all(
<<<<<<< HEAD
            orig.content == new.content
            for orig, new in zip(original_message_history, message_history)
        ), "Message history modified after rc.call 2"

        message_history.append(
            rc.llm.AssistantMessage("The grade: " + str(prof_grade.overall_score))
        )
        message_history.append(
            rc.llm.AssistantMessage("The feedback: " + prof_grade.feedback)
        )
        original_message_history.append(
            rc.llm.AssistantMessage("The grade: " + str(prof_grade.overall_score))
        )
        original_message_history.append(
            rc.llm.AssistantMessage("The feedback: " + prof_grade.feedback)
        )
=======
            orig.content == new.content for orig, new in zip(original_message_history, message_history)
        ), "Message history modified after rc.call 2"

        message_history.append(rc.llm.AssistantMessage("The grade: " + str(prof_grade.overall_score)))
        message_history.append(rc.llm.AssistantMessage("The feedback: " + prof_grade.feedback))
        original_message_history.append(rc.llm.AssistantMessage("The grade: " + str(prof_grade.overall_score)))
        original_message_history.append(rc.llm.AssistantMessage("The feedback: " + prof_grade.feedback))
>>>>>>> 7b584cba

        return prof_grade

    MathProofNode = rc.library.from_function(math_proof_node)

    with rc.Runner() as runner:
        message_history = rc.llm.MessageHistory(
<<<<<<< HEAD
            [
                rc.llm.UserMessage(
                    "Prove that the sum of all numbers until infinity is -1/12"
                )
            ]
=======
            [rc.llm.UserMessage("Prove that the sum of all numbers until infinity is -1/12")]
>>>>>>> 7b584cba
        )
        original_message_history = deepcopy(message_history)
        _ = await runner.run(MathProofNode, message_history=message_history)
        assert all(
<<<<<<< HEAD
            orig.content == new.content
            for orig, new in zip(original_message_history, message_history)
        ), "Message history modified after runner run"

=======
            orig.content == new.content for orig, new in zip(original_message_history, message_history)
        ), "Message history modified after runner run"
>>>>>>> 7b584cba


@pytest.mark.timeout(34)
@pytest.mark.asyncio
@pytest.mark.parametrize("tool_calling_nodes", NODE_INIT_METHODS, indirect=True)
async def test_message_history_not_mutated_tool_call_llm(model, tool_calling_nodes):
    """
    Verify that message history is not modified after rc.call when passed to nodes constructed using different methods.
    """
<<<<<<< HEAD
    currrency_converter_node, travel_planner_node = (
        tool_calling_nodes  # All nodes can be found in ./conftest.py
    )

    # Determine if we need to pass the model based on which fixture was used
    needs_model = isinstance(tool_calling_nodes, tuple) and any(
        hasattr(node, "__call__") and node.__name__ == "ToolCallLLMNode"
        for node in tool_calling_nodes
=======
    currrency_converter_node, travel_planner_node = tool_calling_nodes  # All nodes can be found in ./conftest.py

    # Determine if we need to pass the model based on which fixture was used
    needs_model = isinstance(tool_calling_nodes, tuple) and any(
        hasattr(node, "__call__") and node.__name__ == "ToolCallLLMNode" for node in tool_calling_nodes
>>>>>>> 7b584cba
    )

    async def travel_summarizer_node(message_history: rc.llm.MessageHistory):
        original_message_history = deepcopy(message_history)

        # Common parameters for node calls
        call_params = {"message_history": message_history}
        if needs_model:
            call_params["llm_model"] = model

        # First node call
        travel_planner_response = await rc.call(travel_planner_node, **call_params)
        assert all(
<<<<<<< HEAD
            orig.content == new.content
            for orig, new in zip(original_message_history, message_history)
        ), "Message history modified after rc.call 1"

        message_history.append(
            rc.llm.AssistantMessage("The travel plan: " + str(travel_planner_response))
        )
        original_message_history.append(
            rc.llm.AssistantMessage("The travel plan: " + str(travel_planner_response))
        )
=======
            orig.content == new.content for orig, new in zip(original_message_history, message_history)
        ), "Message history modified after rc.call 1"

        message_history.append(rc.llm.AssistantMessage("The travel plan: " + str(travel_planner_response)))
        original_message_history.append(rc.llm.AssistantMessage("The travel plan: " + str(travel_planner_response)))
>>>>>>> 7b584cba

        # Second node call
        response = await rc.call(currrency_converter_node, **call_params)
        assert all(
<<<<<<< HEAD
            orig.content == new.content
            for orig, new in zip(original_message_history, message_history)
=======
            orig.content == new.content for orig, new in zip(original_message_history, message_history)
>>>>>>> 7b584cba
        ), "Message history modified after rc.call 2"

        return response

    TravelSummarizerNode = rc.library.from_function(travel_summarizer_node)
    with rc.Runner() as runner:
        message_history = rc.llm.MessageHistory(
            [
                rc.llm.UserMessage(
                    "I want to plan a trip to from Delhi to New York for a week. Please provide me with a budget summary for the trip."
                )
            ]
        )
        original_message_history = deepcopy(message_history)
        _ = await runner.run(TravelSummarizerNode, message_history=message_history)
        assert all(
<<<<<<< HEAD
            orig.content == new.content
            for orig, new in zip(original_message_history, message_history)
=======
            orig.content == new.content for orig, new in zip(original_message_history, message_history)
>>>>>>> 7b584cba
        ), "Message history modified after runner run"<|MERGE_RESOLUTION|>--- conflicted
+++ resolved
@@ -11,22 +11,11 @@
     """
     Verify that message history is not modified after rc.call when passed to nodes constructed using different methods.
     """
-<<<<<<< HEAD
-    rng_node, rng_operation_node, math_detective_node = (
-        terminal_nodes  # All nodes can be found in ./conftest.py
-    )
-
-    # Determine if we need to pass the model based on which fixture was used
-    needs_model = isinstance(terminal_nodes, tuple) and any(
-        hasattr(node, "__call__") and node.__name__ == "TerminalLLMNode"
-        for node in terminal_nodes
-=======
     rng_node, rng_operation_node, math_detective_node = terminal_nodes  # All nodes can be found in ./conftest.py
 
     # Determine if we need to pass the model based on which fixture was used
     needs_model = isinstance(terminal_nodes, tuple) and any(
         hasattr(node, "__call__") and node.__name__ == "TerminalLLMNode" for node in terminal_nodes
->>>>>>> 7b584cba
     )
 
     async def make_math_game_node(message_history: rc.llm.MessageHistory):
@@ -40,36 +29,18 @@
         # First node call
         random_num_list_response = await rc.call(rng_node, **call_params)
         assert all(
-<<<<<<< HEAD
-            orig.content == new.content
-            for orig, new in zip(original_message_history, message_history)
-        ), "Message history modified after rc.call 1"
-
-        message_history.append(
-            rc.llm.AssistantMessage(
-                "The list of random integer: " + str(random_num_list_response)
-            )
-        )
-        original_message_history.append(
-            rc.llm.AssistantMessage(
-                "The list of random integer: " + str(random_num_list_response)
-            )
-=======
             orig.content == new.content for orig, new in zip(original_message_history, message_history)
         ), "Message history modified after rc.call 1"
 
         message_history.append(rc.llm.AssistantMessage("The list of random integer: " + str(random_num_list_response)))
         original_message_history.append(
             rc.llm.AssistantMessage("The list of random integer: " + str(random_num_list_response))
->>>>>>> 7b584cba
         )
 
         # Second node call
         operation_response = await rc.call(rng_operation_node, **call_params)
         assert all(
-<<<<<<< HEAD
-            orig.content == new.content
-            for orig, new in zip(original_message_history, message_history)
+            orig.content == new.content for orig, new in zip(original_message_history, message_history)
         ), "Message history modified after rc.call 2"
 
         message_history.append(
@@ -78,23 +49,11 @@
         original_message_history.append(
             rc.llm.AssistantMessage("The result int (x) = " + str(operation_response))
         )
-=======
-            orig.content == new.content for orig, new in zip(original_message_history, message_history)
-        ), "Message history modified after rc.call 2"
-
-        message_history.append(rc.llm.AssistantMessage("The result int (x) = " + str(operation_response)))
-        original_message_history.append(rc.llm.AssistantMessage("The result int (x) = " + str(operation_response)))
->>>>>>> 7b584cba
 
         # Third node call
         response = await rc.call(math_detective_node, **call_params)
         assert all(
-<<<<<<< HEAD
-            orig.content == new.content
-            for orig, new in zip(original_message_history, message_history)
-=======
             orig.content == new.content for orig, new in zip(original_message_history, message_history)
->>>>>>> 7b584cba
         ), "Message history modified after rc.call 3"
 
         return response
@@ -108,12 +67,7 @@
         original_message_history = deepcopy(message_history)
         _ = await runner.run(MathGameNode, message_history=message_history)
         assert all(
-<<<<<<< HEAD
-            orig.content == new.content
-            for orig, new in zip(original_message_history, message_history)
-=======
             orig.content == new.content for orig, new in zip(original_message_history, message_history)
->>>>>>> 7b584cba
         ), "Message history modified after runner run"
 
 
@@ -123,22 +77,11 @@
     """
     Verify that message history is not modified after rc.call when passed to nodes constructed using different methods.
     """
-<<<<<<< HEAD
-    math_undergrad_student_node, math_professor_node = (
-        structured_nodes  # All nodes can be found in ./conftest.py
-    )
-
-    # Determine if we need to pass the model based on which fixture was used
-    needs_model = isinstance(structured_nodes, tuple) and any(
-        hasattr(node, "__call__") and node.__name__ == "StructuredLLMNode"
-        for node in structured_nodes
-=======
     math_undergrad_student_node, math_professor_node = structured_nodes  # All nodes can be found in ./conftest.py
 
     # Determine if we need to pass the model based on which fixture was used
     needs_model = isinstance(structured_nodes, tuple) and any(
         hasattr(node, "__call__") and node.__name__ == "StructuredLLMNode" for node in structured_nodes
->>>>>>> 7b584cba
     )
 
     async def math_proof_node(message_history: rc.llm.MessageHistory):
@@ -152,9 +95,7 @@
         # First node (math student node)
         student_proof = await rc.call(math_undergrad_student_node, **call_params)
         assert all(
-<<<<<<< HEAD
-            orig.content == new.content
-            for orig, new in zip(original_message_history, message_history)
+            orig.content == new.content for orig, new in zip(original_message_history, message_history)
         ), "Message history modified after rc.call 1"
 
         message_history.append(
@@ -163,20 +104,11 @@
         original_message_history.append(
             rc.llm.AssistantMessage("The proof: " + student_proof.proof)
         )
-=======
-            orig.content == new.content for orig, new in zip(original_message_history, message_history)
-        ), "Message history modified after rc.call 1"
-
-        message_history.append(rc.llm.AssistantMessage("The proof: " + student_proof.proof))
-        original_message_history.append(rc.llm.AssistantMessage("The proof: " + student_proof.proof))
->>>>>>> 7b584cba
 
         # Second node call (math professor node)
         prof_grade = await rc.call(math_professor_node, **call_params)
         assert all(
-<<<<<<< HEAD
-            orig.content == new.content
-            for orig, new in zip(original_message_history, message_history)
+            orig.content == new.content for orig, new in zip(original_message_history, message_history)
         ), "Message history modified after rc.call 2"
 
         message_history.append(
@@ -191,15 +123,6 @@
         original_message_history.append(
             rc.llm.AssistantMessage("The feedback: " + prof_grade.feedback)
         )
-=======
-            orig.content == new.content for orig, new in zip(original_message_history, message_history)
-        ), "Message history modified after rc.call 2"
-
-        message_history.append(rc.llm.AssistantMessage("The grade: " + str(prof_grade.overall_score)))
-        message_history.append(rc.llm.AssistantMessage("The feedback: " + prof_grade.feedback))
-        original_message_history.append(rc.llm.AssistantMessage("The grade: " + str(prof_grade.overall_score)))
-        original_message_history.append(rc.llm.AssistantMessage("The feedback: " + prof_grade.feedback))
->>>>>>> 7b584cba
 
         return prof_grade
 
@@ -207,28 +130,13 @@
 
     with rc.Runner() as runner:
         message_history = rc.llm.MessageHistory(
-<<<<<<< HEAD
-            [
-                rc.llm.UserMessage(
-                    "Prove that the sum of all numbers until infinity is -1/12"
-                )
-            ]
-=======
             [rc.llm.UserMessage("Prove that the sum of all numbers until infinity is -1/12")]
->>>>>>> 7b584cba
         )
         original_message_history = deepcopy(message_history)
         _ = await runner.run(MathProofNode, message_history=message_history)
         assert all(
-<<<<<<< HEAD
-            orig.content == new.content
-            for orig, new in zip(original_message_history, message_history)
-        ), "Message history modified after runner run"
-
-=======
             orig.content == new.content for orig, new in zip(original_message_history, message_history)
         ), "Message history modified after runner run"
->>>>>>> 7b584cba
 
 
 @pytest.mark.timeout(34)
@@ -238,22 +146,11 @@
     """
     Verify that message history is not modified after rc.call when passed to nodes constructed using different methods.
     """
-<<<<<<< HEAD
-    currrency_converter_node, travel_planner_node = (
-        tool_calling_nodes  # All nodes can be found in ./conftest.py
-    )
-
-    # Determine if we need to pass the model based on which fixture was used
-    needs_model = isinstance(tool_calling_nodes, tuple) and any(
-        hasattr(node, "__call__") and node.__name__ == "ToolCallLLMNode"
-        for node in tool_calling_nodes
-=======
     currrency_converter_node, travel_planner_node = tool_calling_nodes  # All nodes can be found in ./conftest.py
 
     # Determine if we need to pass the model based on which fixture was used
     needs_model = isinstance(tool_calling_nodes, tuple) and any(
         hasattr(node, "__call__") and node.__name__ == "ToolCallLLMNode" for node in tool_calling_nodes
->>>>>>> 7b584cba
     )
 
     async def travel_summarizer_node(message_history: rc.llm.MessageHistory):
@@ -267,9 +164,7 @@
         # First node call
         travel_planner_response = await rc.call(travel_planner_node, **call_params)
         assert all(
-<<<<<<< HEAD
-            orig.content == new.content
-            for orig, new in zip(original_message_history, message_history)
+            orig.content == new.content for orig, new in zip(original_message_history, message_history)
         ), "Message history modified after rc.call 1"
 
         message_history.append(
@@ -278,23 +173,11 @@
         original_message_history.append(
             rc.llm.AssistantMessage("The travel plan: " + str(travel_planner_response))
         )
-=======
-            orig.content == new.content for orig, new in zip(original_message_history, message_history)
-        ), "Message history modified after rc.call 1"
-
-        message_history.append(rc.llm.AssistantMessage("The travel plan: " + str(travel_planner_response)))
-        original_message_history.append(rc.llm.AssistantMessage("The travel plan: " + str(travel_planner_response)))
->>>>>>> 7b584cba
 
         # Second node call
         response = await rc.call(currrency_converter_node, **call_params)
         assert all(
-<<<<<<< HEAD
-            orig.content == new.content
-            for orig, new in zip(original_message_history, message_history)
-=======
             orig.content == new.content for orig, new in zip(original_message_history, message_history)
->>>>>>> 7b584cba
         ), "Message history modified after rc.call 2"
 
         return response
@@ -311,10 +194,5 @@
         original_message_history = deepcopy(message_history)
         _ = await runner.run(TravelSummarizerNode, message_history=message_history)
         assert all(
-<<<<<<< HEAD
-            orig.content == new.content
-            for orig, new in zip(original_message_history, message_history)
-=======
             orig.content == new.content for orig, new in zip(original_message_history, message_history)
->>>>>>> 7b584cba
         ), "Message history modified after runner run"