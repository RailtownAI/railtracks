--- conflicted
+++ resolved
@@ -119,10 +119,7 @@
         assert all(
             orig.content == new.content for orig, new in zip(original_message_history, message_history)
         ), "Message history modified after runner run"
-<<<<<<< HEAD
 
-=======
->>>>>>> 7b584cba
 
 
 @pytest.mark.timeout(34)
