import random
import asyncio

import pytest
from typing import List
from pydantic import BaseModel, Field
import requestcompletion as rc


@pytest.fixture
def model():
    return rc.llm.OpenAILLM("gpt-4o")


# ====================================== System Messages ======================================
@pytest.fixture
def terminal_llms_system_messages():
    system_rng = rc.llm.SystemMessage(
        "You are a random integer generator that will return a random list of integers between 0 and 100. Do not return more than 10 integers."
    )
    system_rng_operation = rc.llm.SystemMessage(
        "You are a random mathematical operation calculator that will apply a random operation to the list of integers that will be provided by the user and return the result. The answer should be only a single integer."
    )
    system_math_genius = rc.llm.SystemMessage(
        "You are a math genius that will get a list of integers(loi) and another interger(x), your task is to predict what operation must be appled to the list of integers to get the result of x."
    )

    return system_rng, system_rng_operation, system_math_genius


@pytest.fixture
def structured_llms_system_messages():
    system_undergrad_student = rc.llm.SystemMessage(
        "You are an undergraduate university student. You are taking a math class where you need to write proofs. Be concise and to the point."
    )
    system_professor = rc.llm.SystemMessage(
        "You are a senior Math professor at a university. You need to grade the students work (scale of 0 to 100) and give a reasoning for the grading."
    )

    return system_undergrad_student, system_professor


@pytest.fixture
def tool_call_llm_system_messages():
    system_currency_converter = rc.llm.SystemMessage(
        "You are a currency converter that will convert currencies. you have access to AvailabelCurrencies and ConvertCurrency tools. Use them when you need to."
    )
    system_travel_planner = rc.llm.SystemMessage(
        "You are a travel planner that will plan a trip. you have access to AvailableLocations, CurrencyUsed and AverageLocationCost tools. Use them when you need to."
    )
    return system_currency_converter, system_travel_planner


# ====================================== End System Messages ======================================


# ====================================== Tools ======================================
@pytest.fixture
def currency_converter_tools():
    def available_currencies() -> List[str]:
        """Returns a list of available currencies.
        Args:
        Returns:
            List[str]: A list of available currencies.
        """
        return ["USD", "EUR", "INR"]

    def convert_currency(amount: float, from_currency: str, to_currency: str) -> float:
        """Converts currency using a static exchange rate (for testing purposes).
        Args:
            amount (float): The amount to convert.
            from_currency (str): The currency to convert from.
            to_currency (str): The currency to convert to.
        Returns:
            float: The converted amount.
        Raises:
            ValueError: If the exchange rate is not available.
        """
        exchange_rates = {
            ("USD", "EUR"): 0.85,
            ("EUR", "USD"): 1.1765,
            ("USD", "INR"): 83.0,
            ("INR", "USD"): 0.01205,
            ("EUR", "INR"): 98.0,
            ("INR", "EUR"): 0.0102,
        }

        rate = exchange_rates.get((from_currency, to_currency))
        if rate is None:
            raise ValueError("Exchange rate not available")
        return amount * rate

    return available_currencies, convert_currency


@pytest.fixture
def travel_planner_tools():
    def available_locations() -> List[str]:
        """Returns a list of available locations.
        Args:
        Returns:
            List[str]: A list of available locations.
        """
        return [
            "New York",
            "Los Angeles",
            "Chicago",
            "Delhi",
            "Mumbai",
            "Bangalore",
            "Paris",
            "Denmark",
            "Sweden",
            "Norway",
            "Germany",
        ]

    def currency_used(location: str) -> str:
        """Returns the currency used in a location.
        Args:
            location (str): The location to get the currency used for.
        Returns:
            str: The currency used in the location.
        """
        currency_map = {
            "New York": "USD",
            "Los Angeles": "USD",
            "Chicago": "USD",
            "Delhi": "INR",
            "Mumbai": "INR",
            "Bangalore": "INR",
            "Paris": "EUR",
            "Denmark": "EUR",
            "Sweden": "EUR",
            "Norway": "EUR",
            "Germany": "EUR",
        }
        used_currency = currency_map.get(location)
        if used_currency is None:
            raise ValueError(f"Currency not available for location: {location}")
        return used_currency

    def average_location_cost(location: str, num_days: int) -> float:
        """Returns the average cost of living in a location for a given number of days.
        Args:
            location (str): The location to get the cost of living for.
            num_days (int): The number of days for the trip.
        Returns:
            float: The average cost of living in the location.
        """
        daily_costs = {
            "New York": 200.0,
            "Los Angeles": 180.0,
            "Chicago": 150.0,
            "Delhi": 50.0,
            "Mumbai": 55.0,
            "Bangalore": 60.0,
            "Paris": 220.0,
            "Denmark": 250.0,
            "Sweden": 240.0,
            "Norway": 230.0,
            "Germany": 210.0,
        }
        daily_cost = daily_costs.get(location)
        if daily_cost is None:
            raise ValueError(f"Cost information not available for location: {location}")
        return daily_cost * num_days

    return available_locations, currency_used, average_location_cost


# ====================================== End Tools ======================================


# ====================================== Nodes ======================================
@pytest.fixture
def terminal_nodes(request, model, terminal_llms_system_messages):
    """
    Returns the appropriate nodes based on the parametrized fixture name.
    """
    fixture_name = request.param
    system_rng, system_rng_operation, system_math_genius = terminal_llms_system_messages

    if fixture_name == "easy_wrapper":
        rng_node = rc.library.terminal_llm(
            pretty_name="RNG Node", system_message=system_rng, model=model
        )
        rng_operation_node = rc.library.terminal_llm(
            pretty_name="RNG Operation Node",
            system_message=system_rng_operation,
            model=model,
        )
        math_detective_node = rc.library.terminal_llm(
            pretty_name="Math Detective Node",
            system_message=system_math_genius,
            model=model,
        )

        return rng_node, rng_operation_node, math_detective_node

    elif fixture_name == "class_based":

        def make_terminal_llm_class_version(
            pretty_name: str, system_message: rc.llm.SystemMessage
        ):
            class TerminalLLMNode(rc.library.TerminalLLM):
                def __init__(
                    self,
                    message_history: rc.llm.MessageHistory,
                    llm_model: rc.llm.ModelBase,
                ):
                    message_history = [x for x in message_history if x.role != "system"]
                    message_history.insert(0, system_message)
                    super().__init__(message_history=message_history, model=llm_model)

                @classmethod
<<<<<<< HEAD
                def pretty_name(self) -> str:
=======
                def pretty_name(cls) -> str:
>>>>>>> c9d0e500
                    return pretty_name

            return TerminalLLMNode

        rng_node = make_terminal_llm_class_version(
            "RNG Node", system_message=system_rng
        )
        rng_operation_node = make_terminal_llm_class_version(
            "RNG Operation Node", system_message=system_rng_operation
        )
        math_detective_node = make_terminal_llm_class_version(
            "Math Detective Node", system_message=system_math_genius
        )

        return rng_node, rng_operation_node, math_detective_node

    else:
        raise ValueError(f"Unknown node fixture: {fixture_name}")


@pytest.fixture
def structured_nodes(request, model, structured_llms_system_messages):
    """
    Returns the appropriate nodes based on the parametrized fixture name.
    """
    fixture_name = request.param
    system_undergrad_student, system_professor = structured_llms_system_messages

    class ProofModel(BaseModel):
        proof: str = Field(description="The mathematical proof of the statement")

    class GradingSchema(BaseModel):
        overall_score: float = Field(
            description="The grade on the proof on a scale of 0 to 100"
        )
        feedback: str = Field(
            description="Any suggestions on improving the proof or reason for the grade"
        )

    if fixture_name == "easy_wrapper":
        math_undergrad_student_node = rc.library.structured_llm(
            pretty_name="Math Undergraduate Student Node",
            output_model=ProofModel,
            system_message=system_undergrad_student,
            model=model,
        )
        math_professor_node = rc.library.structured_llm(
            pretty_name="Math Professor Node",
            output_model=GradingSchema,
            system_message=system_professor,
            model=model,
        )

        return math_undergrad_student_node, math_professor_node

    elif fixture_name == "class_based":

        def make_structured_llm_class_version(
            pretty_name: str,
            system_message: rc.llm.SystemMessage,
            output_model: BaseModel,
        ):
            class StructuredLLMNode(rc.library.StructuredLLM):
                def __init__(
                    self,
                    message_history: rc.llm.MessageHistory,
                    llm_model: rc.llm.ModelBase,
                ):
                    message_history = [x for x in message_history if x.role != "system"]
                    message_history.insert(0, system_message)
                    super().__init__(message_history=message_history, model=llm_model)

                @classmethod
                def output_model(self) -> BaseModel:
                    return output_model

                @classmethod
                def pretty_name(cls) -> str:
                    return pretty_name

            return StructuredLLMNode

        math_undergrad_student_node = make_structured_llm_class_version(
            "Math Undergraduate Student Node",
            output_model=ProofModel,
            system_message=system_undergrad_student,
        )
        math_professor_node = make_structured_llm_class_version(
            "Math Professor Node",
            output_model=GradingSchema,
            system_message=system_professor,
        )

        return math_undergrad_student_node, math_professor_node

    else:
        raise ValueError(f"Unknown node fixture: {fixture_name}")


@pytest.fixture
def tool_calling_nodes(
    request,
    model,
    tool_call_llm_system_messages,
    currency_converter_tools,
    travel_planner_tools,
):
    """
    Returns the appropriate nodes based on the parametrized fixture name.
    """
    fixture_name = request.param
    available_currencies, convert_currency = currency_converter_tools
    available_locations, currency_used, average_location_cost = travel_planner_tools
    system_currency_converter, system_travel_planner = tool_call_llm_system_messages

    AvailableCurrencies = rc.library.from_function(available_currencies)
    ConvertCurrency = rc.library.from_function(convert_currency)
    AvailableLocations = rc.library.from_function(available_locations)
    CurrencyUsed = rc.library.from_function(currency_used)
    AverageLocationCost = rc.library.from_function(average_location_cost)

    if fixture_name == "easy_wrapper":
        currency_converter_node = rc.library.tool_call_llm(
            connected_nodes={AvailableCurrencies, ConvertCurrency},
            pretty_name="Currency Converter Node",
            system_message=system_currency_converter,
            model=model,
        )
        travel_planner_node = rc.library.tool_call_llm(
            connected_nodes={AvailableLocations, CurrencyUsed, AverageLocationCost},
            pretty_name="Travel Planner Node",
            system_message=system_travel_planner,
            model=model,
        )

        return currency_converter_node, travel_planner_node
    elif fixture_name == "class_based":

        def make_tool_call_llm_class_version(
            pretty_name: str,
            system_message: rc.llm.SystemMessage,
            connected_nodes: List[rc.Node],
        ):
            class ToolCallLLMNode(rc.library.ToolCallLLM):
                def __init__(
                    self,
                    message_history: rc.llm.MessageHistory,
                    llm_model: rc.llm.ModelBase,
                ):
                    message_history = [x for x in message_history if x.role != "system"]
                    message_history.insert(0, system_message)
                    super().__init__(message_history=message_history, model=llm_model)

                def connected_nodes(self):
                    return connected_nodes

                @classmethod
                def pretty_name(cls) -> str:
                    return pretty_name

            return ToolCallLLMNode

        currency_converter_node = make_tool_call_llm_class_version(
            "Currency Converter Node",
            system_message=system_currency_converter,
            connected_nodes=[AvailableCurrencies, ConvertCurrency],
        )
        travel_planner_node = make_tool_call_llm_class_version(
            "Travel Planner Node",
            system_message=system_travel_planner,
            connected_nodes=[AvailableLocations, CurrencyUsed, AverageLocationCost],
        )

        return currency_converter_node, travel_planner_node

    else:
        raise ValueError(f"Unknown node fixture: {fixture_name}")


@pytest.fixture
def parallel_node(timeout_config: List[float]):
    """
    A simple node that runs a function in parallel a specified number of times.
    """

    async def sleep(timeout_len: float) -> float:
        """A simple function that sleeps for a given time."""
        await asyncio.sleep(timeout_len)
        return timeout_len

    TimeoutNode = rc.library.from_function(sleep)

    async def parallel_function():
        return await rc.batch(TimeoutNode, timeout_config)

    return rc.library.from_function(parallel_function)


# ====================================== End Nodes ======================================<|MERGE_RESOLUTION|>--- conflicted
+++ resolved
@@ -214,11 +214,7 @@
                     super().__init__(message_history=message_history, model=llm_model)
 
                 @classmethod
-<<<<<<< HEAD
-                def pretty_name(self) -> str:
-=======
                 def pretty_name(cls) -> str:
->>>>>>> c9d0e500
                     return pretty_name
 
             return TerminalLLMNode
