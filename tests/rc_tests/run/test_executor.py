from __future__ import annotations

import asyncio
import random

import pytest
import requestcompletion as rc
<<<<<<< HEAD
from typing_extensions import Self

=======
>>>>>>> 4992f493

RNGNode = rc.library.from_function(random.random)


async def many_calls(num_calls: int, parallel_calls: int):
    data = []
    for _ in range(num_calls):
        contracts = [rc.call(RNGNode) for _ in range(parallel_calls)]
        results = await asyncio.gather(*contracts)
        data.extend(results)
    return data


ManyCalls = rc.library.from_function(many_calls)


def many_calls_tester(num_calls: int, parallel_calls: int):
    with rc.Runner(executor_config=rc.ExecutorConfig(logging_setting="NONE")) as run:
        finished_result = run.run_sync(ManyCalls, num_calls, parallel_calls)

    ans = finished_result.answer

    assert isinstance(ans, list)
    assert len(ans) == num_calls * parallel_calls
    assert all([0 < x < 1 for x in ans])
    assert {x.step for x in finished_result.all_stamps} == {
        i for i in range(num_calls * parallel_calls + num_calls + 2)
    }

    assert len(finished_result.all_stamps) == 3 * num_calls * parallel_calls + 2


@pytest.mark.timeout(5)
def test_no_deadlock():
    num_calls = 4
    parallel_calls = 55

    many_calls_tester(num_calls, parallel_calls)


def test_small_no_deadlock():
    num_calls = 10
    parallel_calls = 15

    many_calls_tester(num_calls, parallel_calls)


def test_large_no_deadlock():
    num_calls = 45
    parallel_calls = 23

    many_calls_tester(num_calls, parallel_calls)


def test_simple_rng():
    with rc.Runner(rc.ExecutorConfig(logging_setting="NONE")) as run:
        result = run.run_sync(RNGNode)

    assert 0 < result.answer < 1


class NestedManyCalls(rc.Node):
    def __init__(self, num_calls: int, parallel_calls: int, depth: int):
        self.num_calls = num_calls
        self.parallel_calls = parallel_calls
        self.depth = depth
        super().__init__()

    async def invoke(
        self,
    ):
        data = []
        for _ in range(self.num_calls):
            if self.depth == 0:
                contracts = [rc.call(RNGNode) for _ in range(self.parallel_calls)]
                results = await asyncio.gather(*contracts)

            else:
                contracts = [
                    rc.call(
                        NestedManyCalls,
                        self.num_calls,
                        self.parallel_calls,
                        self.depth - 1,
                    )
                    for _ in range(self.parallel_calls)
                ]

                results = await asyncio.gather(*contracts)
                # flatten the list here.
                results = [x for y in results for x in y]
            data.extend(results)
        return data

    @classmethod
    def pretty_name(cls) -> str:
        return "NestedManyCalls"


def nested_many_calls_tester(num_calls: int, parallel_calls: int, depth: int):
    with rc.Runner(executor_config=rc.ExecutorConfig(logging_setting="NONE")) as run:
        finished_result = run.run_sync(
            NestedManyCalls, num_calls, parallel_calls, depth
        )

    ans = finished_result.answer

    assert isinstance(ans, list)
    assert len(ans) == (parallel_calls * num_calls) ** (depth + 1)
    assert all([0 < x < 1 for x in ans])

    r_h = finished_result.request_heap
    child_requests = r_h.children(r_h.insertion_request.sink_id)

    assert len(child_requests) == num_calls * parallel_calls
    for r in child_requests:
        assert r.input[0][0] == num_calls
        assert r.input[0][1] == parallel_calls
        assert 0 < r.input[0][2] < depth


@pytest.mark.timeout(4)
def test_nested_no_deadlock():
    num_calls = 2
    parallel_calls = 2
    depth = 3

    nested_many_calls_tester(num_calls, parallel_calls, depth)


def test_nested_no_deadlock_harder():
    num_calls = 1
    parallel_calls = 3
    depth = 3

    nested_many_calls_tester(num_calls, parallel_calls, depth)


def test_nested_no_deadlock_harder_2():
    num_calls = 3
    parallel_calls = 1
    depth = 3

    nested_many_calls_tester(num_calls, parallel_calls, depth)


def test_multiple_runs():
    with rc.Runner(executor_config=rc.ExecutorConfig(logging_setting="NONE")) as run:
        result = run.run_sync(RNGNode)
        assert 0 < result.answer < 1
        with pytest.raises(RuntimeError):
            run.run_sync(RNGNode)<|MERGE_RESOLUTION|>--- conflicted
+++ resolved
@@ -5,11 +5,8 @@
 
 import pytest
 import requestcompletion as rc
-<<<<<<< HEAD
 from typing_extensions import Self
 
-=======
->>>>>>> 4992f493
 
 RNGNode = rc.library.from_function(random.random)
 
@@ -35,11 +32,12 @@
     assert isinstance(ans, list)
     assert len(ans) == num_calls * parallel_calls
     assert all([0 < x < 1 for x in ans])
+    print("\n".join([f"{x.step}. {x.identifier}" for x in finished_result.all_stamps]))
     assert {x.step for x in finished_result.all_stamps} == {
-        i for i in range(num_calls * parallel_calls + num_calls + 2)
+        i for i in range(num_calls * parallel_calls * 2 + 2)
     }
 
-    assert len(finished_result.all_stamps) == 3 * num_calls * parallel_calls + 2
+    assert len(finished_result.all_stamps) == 3 * num_calls * parallel_calls + 3
 
 
 @pytest.mark.timeout(5)
@@ -65,7 +63,7 @@
 
 
 def test_simple_rng():
-    with rc.Runner(rc.ExecutorConfig(logging_setting="NONE")) as run:
+    with rc.Runner(executor_config=rc.ExecutorConfig(logging_setting="NONE")) as run:
         result = run.run_sync(RNGNode)
 
     assert 0 < result.answer < 1
