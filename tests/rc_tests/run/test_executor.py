--- conflicted
+++ resolved
@@ -4,12 +4,8 @@
 import random
 
 import pytest
-<<<<<<< HEAD
 import src.requestcompletion as rc
 from typing_extensions import Self
-=======
-import requestcompletion as rc
->>>>>>> f72cf3f4
 
 
 RNGNode = rc.library.from_function(random.random)
