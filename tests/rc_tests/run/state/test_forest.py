import uuid

import pytest
from dataclasses import dataclass

from requestcompletion.utils.profiling import Stamp
from requestcompletion.state.forest import Forest, AbstractLinkedObject


@dataclass(frozen=True)
class MockLinkedObject(AbstractLinkedObject):
	message: str


@pytest.fixture
def example_structure():
    identifier_1 = str(uuid.uuid4())
    identifier_2 = str(uuid.uuid4())
    identifier_3 = str(uuid.uuid4())

    linked1_1 = MockLinkedObject(identifier_1, Stamp(8091, 0, "Init"), parent=None, message="Hello world")
    linked1_2 = MockLinkedObject(identifier_1, Stamp(8091, 1, "second try"), parent=linked1_1, message="Hello world...")
    linked1_3 = MockLinkedObject(identifier_1, Stamp(8091, 5, "third try"), parent=linked1_2, message="Hello world...!")

    linked2_1 = MockLinkedObject(identifier_2, Stamp(8091, 0, "Init"), parent=None, message="Hello world")
    linked2_2 = MockLinkedObject(identifier_2, Stamp(8091, 1, "second try"), parent=linked2_1, message="Hello world...")

    linked3_1 = MockLinkedObject(identifier_3, Stamp(8091, 1, "Init"), parent=None, message="Hello world")
    linked3_2 = MockLinkedObject(identifier_3, Stamp(8091, 2, "second try"), parent=linked3_1, message="Hello world...")
    linked3_3 = MockLinkedObject(identifier_3, Stamp(8091, 3, "third try"), parent=linked3_2, message="Hello world...!")
    linked3_4 = MockLinkedObject(
        identifier_3, Stamp(8091, 4, "fourth try"), parent=linked3_3, message="Hello world...!!"
    )
    linked3_5 = MockLinkedObject(
        identifier_3, Stamp(8091, 5, "fifth try"), parent=linked3_4, message="Hello world...!!!"
    )

    heap = Forest[MockLinkedObject]()
    heap._update_heap(linked1_1)
    heap._update_heap(linked1_2)
    heap._update_heap(linked1_3)

    heap._update_heap(linked2_1)
    heap._update_heap(linked2_2)

    heap._update_heap(linked3_1)
    heap._update_heap(linked3_2)
    heap._update_heap(linked3_3)
    heap._update_heap(linked3_4)
    heap._update_heap(linked3_5)

    return heap, {
        "1": [linked1_1, linked1_2, linked1_3],
        "2": [linked2_1, linked2_2],
        "3": [linked3_1, linked3_2, linked3_3, linked3_4, linked3_5],
    }


def test_illegal_access():
    f = Forest[MockLinkedObject]()
    with pytest.raises(TypeError):
        _ = f[10]  # noqa: for testing


def test_unknown_element():
    f = Forest[MockLinkedObject]()
    with pytest.raises(KeyError):
        _ = f["unknown"]


def test_simple_operations():
<<<<<<< HEAD
	heap = Forest[MockLinkedObject]()
	message_object = MockLinkedObject(
		identifier=str(uuid.uuid4()),
		message="Hello world",
		stamp=Stamp(901, 0, "Init"),
		parent=None,
	)
	heap._update_heap(message_object)
=======
    heap = Forest[MockLinkedObject]()
    message_object = MockLinkedObject(
        identifier=str(uuid.uuid4()),
        message="Hello world",
        stamp=Stamp(901, 0, "Init"),
        parent=None,
    )
    heap._update_heap(message_object)

    assert heap[message_object.identifier].message == message_object.message
    assert heap[message_object.identifier].stamp == message_object.stamp
    assert heap[message_object.identifier].parent is None


def test_heap(example_structure):
    forest, data = example_structure

    heap = forest.heap()

    i_1 = data["1"][-1].identifier
    assert heap[i_1] == data["1"][-1]

    i_2 = data["2"][-1].identifier
    assert heap[i_2] == data["2"][-1]

    i_3 = data["3"][-1].identifier
    assert heap[i_3] == data["3"][-1]


def test_full_data_no_step(example_structure):
    forest, data = example_structure
    full_data = forest.full_data()

    assert len(full_data) == 10

    assert data["1"][0] in full_data
    assert data["1"][1] in full_data
    assert data["1"][2] in full_data

    assert data["2"][0] in full_data
    assert data["2"][1] in full_data

    assert data["3"][0] in full_data
    assert data["3"][1] in full_data
    assert data["3"][2] in full_data
    assert data["3"][3] in full_data
    assert data["3"][4] in full_data


def test_full_data_at_step(example_structure):
    forest, data = example_structure
    full_data = forest.full_data(at_step=1)

    assert len(full_data) == 5

    assert data["1"][0] in full_data
    assert data["1"][1] in full_data

    assert data["2"][0] in full_data
    assert data["2"][1] in full_data

    assert data["3"][0] in full_data


def test_time_machine(example_structure):
    forest, data = example_structure

    forest.time_machine(step=1)

    i_1 = data["1"][-1].identifier
    assert forest[i_1] == data["1"][1]

    i_2 = data["2"][-1].identifier
    assert forest[i_2] == data["2"][1]

    i_3 = data["3"][-1].identifier
    assert forest[i_3] == data["3"][0]


def test_specific_time_machine(example_structure):
    forest, data = example_structure
    i_1 = data["1"][-1].identifier
    i_2 = data["2"][-1].identifier
    i_3 = data["3"][-1].identifier

    forest.time_machine(step=2, item_list=[i_3])

    assert forest[i_1] == data["1"][-1]

    assert forest[i_2] == data["2"][-1]

    assert forest[i_3] == data["3"][1]


def test_no_step_time_machine(example_structure):
    forest, data = example_structure
    i_1 = data["1"][-1].identifier
    i_2 = data["2"][-1].identifier
    i_3 = data["3"][-1].identifier

    forest.time_machine(step=None)

    assert forest[i_1] == data["1"][-1]

    assert forest[i_2] == data["2"][-1]

    assert forest[i_3] == data["3"][-1]


def test_start_of_time(example_structure):
    forest, data = example_structure
    i_1 = data["1"][-1].identifier
    i_2 = data["2"][-1].identifier
    i_3 = data["3"][-1].identifier

    forest.time_machine(step=0)

    assert forest[i_1] == data["1"][0]

    assert forest[i_2] == data["2"][0]

    assert i_3 not in forest


def test_state_saving_operation():
    heap = Forest[MockLinkedObject]()

    identifier = str(uuid.uuid4())

    message_object = MockLinkedObject(
        identifier=identifier,
        message="Hello world",
        stamp=Stamp(901, 0, "Init"),
        parent=None,
    )

    heap._update_heap(message_object)

    assert heap[message_object.identifier].message == message_object.message

    state = heap.__getstate__()
    heap2 = Forest[MockLinkedObject]()
    heap2.__setstate__(state)
    heap = heap2

    linked_obj = heap[message_object.identifier]

    updated_obj = MockLinkedObject(
        identifier=identifier,
        message="Hello world",
        stamp=Stamp(901, 1, "Init"),
        parent=linked_obj,
    )

    heap._update_heap(updated_obj)

    assert heap[updated_obj.identifier].parent == linked_obj
    assert heap[updated_obj.identifier].message == updated_obj.message
    assert heap[updated_obj.identifier].stamp == updated_obj.stamp
>>>>>>> e2b579f8
<|MERGE_RESOLUTION|>--- conflicted
+++ resolved
@@ -9,7 +9,7 @@
 
 @dataclass(frozen=True)
 class MockLinkedObject(AbstractLinkedObject):
-	message: str
+    message: str
 
 
 @pytest.fixture
@@ -69,16 +69,7 @@
 
 
 def test_simple_operations():
-<<<<<<< HEAD
-	heap = Forest[MockLinkedObject]()
-	message_object = MockLinkedObject(
-		identifier=str(uuid.uuid4()),
-		message="Hello world",
-		stamp=Stamp(901, 0, "Init"),
-		parent=None,
-	)
-	heap._update_heap(message_object)
-=======
+
     heap = Forest[MockLinkedObject]()
     message_object = MockLinkedObject(
         identifier=str(uuid.uuid4()),
@@ -237,5 +228,4 @@
 
     assert heap[updated_obj.identifier].parent == linked_obj
     assert heap[updated_obj.identifier].message == updated_obj.message
-    assert heap[updated_obj.identifier].stamp == updated_obj.stamp
->>>>>>> e2b579f8
+    assert heap[updated_obj.identifier].stamp == updated_obj.stamp