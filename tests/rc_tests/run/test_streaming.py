--- conflicted
+++ resolved
@@ -3,10 +3,7 @@
 import asyncio
 
 import requestcompletion as rc
-<<<<<<< HEAD
-=======
 
->>>>>>> c9d0e500
 
 from requestcompletion import ExecutorConfig
 
@@ -31,14 +28,8 @@
 
     sub = SubObject()
     with rc.Runner(
-<<<<<<< HEAD
         executor_config=rc.ExecutorConfig(
             logging_setting="NONE", subscriber=sub.handle
-=======
-        subscriber=sub.handle,
-        executor_config=rc.ExecutorConfig(
-            force_close_streams=True, logging_setting="NONE"
->>>>>>> c9d0e500
         ),
     ) as runner:
         finished_result = runner.run_sync(StreamingRNGNode)
@@ -103,14 +94,7 @@
 
     sub = Sub()
     with rc.Runner(
-<<<<<<< HEAD
         executor_config=ExecutorConfig(logging_setting="NONE", subscriber=sub.handle)
-=======
-        executor_config=ExecutorConfig(
-            force_close_streams=False, logging_setting="NONE"
-        ),
-        subscriber=sub.handle,
->>>>>>> c9d0e500
     ) as run:
         finished_result = run.run_sync(
             RNGTreeStreamer, num_calls, parallel_call_nums, multiplier
