from __future__ import annotations

import asyncio

import pytest
import random

import requestcompletion as rc
from requestcompletion.state.request import Failure

RNGNode = rc.library.from_function(random.random)


@pytest.mark.timeout(1)
def test_simple_request():
    with rc.Runner(executor_config=rc.ExecutorConfig(logging_setting="NONE")) as run:
        result = run.run_sync(RNGNode)

    assert isinstance(result.answer, float)
    assert 0 < result.answer < 1


class ErrorforTest(Exception):
    pass


async def error_thrower():
    raise ErrorforTest("This is a test error")


ErrorThrower = rc.library.from_function(error_thrower)


def test_error():
    with rc.Runner(executor_config=rc.ExecutorConfig(logging_setting="NONE")) as run:
        with pytest.raises(ErrorforTest):
            run.run_sync(ErrorThrower)


async def error_handler():
    try:
        answer = await rc.call(ErrorThrower)
    except ErrorforTest as e:
        return "Caught the error"


ErrorHandler = rc.library.from_function(error_handler)


@pytest.mark.timeout(1)
def test_error_handler():
    with rc.Runner(executor_config=rc.ExecutorConfig(logging_setting="NONE")) as run:
        result = run.run_sync(ErrorHandler)
    assert result.answer == "Caught the error"


def test_error_handler_wo_retry():
    with pytest.raises(ErrorforTest):
        with rc.Runner(
            executor_config=rc.ExecutorConfig(
                end_on_error=True, logging_setting="NONE"
            ),
        ) as run:
            result = run.run_sync(ErrorHandler)


async def error_handler_with_retry(retries: int):
    for _ in range(retries):
        try:
            return await rc.call(ErrorThrower)
        except ErrorforTest as e:
            continue

    return "Caught the error"


ErrorHandlerWithRetry = rc.library.from_function(error_handler_with_retry)


@pytest.mark.timeout(5)
def test_error_handler_with_retry():
    for num_retries in range(5, 15):
        with rc.Runner(
            executor_config=rc.ExecutorConfig(logging_setting="NONE")
        ) as run:
            result = run.run_sync(ErrorHandlerWithRetry, num_retries)

        assert result.answer == "Caught the error"
        i_r = result.request_heap.insertion_request[0]

        children = result.request_heap.children(i_r.sink_id)
        assert len(children) == num_retries

        for r in children:
            assert isinstance(r.output, Failure)
            assert isinstance(r.output.exception, ErrorforTest)

<<<<<<< HEAD
=======
        assert all([isinstance(e, ErrorforTest) for e in result.exception_history])
        assert len(result.exception_history) == num_retries


>>>>>>> bc424337
async def parallel_error_handler(num_calls: int, parallel_calls: int):
    data = []
    for _ in range(num_calls):
        contracts = [rc.call(ErrorThrower) for _ in range(parallel_calls)]

        results = await asyncio.gather(*contracts, return_exceptions=True)

        data += results

    return data


ParallelErrorHandler = rc.library.from_function(parallel_error_handler)


def test_parallel_error_tester():

    for n_c, p_c in [(10, 10), (3, 20), (1, 10), (60, 10)]:
        with rc.Runner(
            executor_config=rc.ExecutorConfig(logging_setting="NONE")
        ) as run:
            result = run.run_sync(ParallelErrorHandler, n_c, p_c)

        assert isinstance(result.answer, list)
        assert len(result.answer) == n_c * p_c
        assert all([isinstance(x, ErrorforTest) for x in result.answer])


# wraps the above error handler in a top level function
async def error_handler_wrapper(num_calls: int, parallel_calls: int):
    try:
        return await rc.call(ParallelErrorHandler, num_calls, parallel_calls)
    except ErrorforTest as e:
        return "Caught the error"


ErrorHandlerWrapper = rc.library.from_function(error_handler_wrapper)


def test_parallel_error_wrapper():
    for n_c, p_c in [(10, 10), (3, 20), (1, 10), (60, 10)]:
        with rc.Runner(
            executor_config=rc.ExecutorConfig(logging_setting="NONE")
        ) as run:
            result = run.run_sync(ErrorHandlerWrapper, n_c, p_c)

        assert len(result.answer) == n_c * p_c
        assert all([isinstance(x, ErrorforTest) for x in result.answer])

        i_r = result.request_heap.insertion_request[0]

        children = result.request_heap.children(i_r.sink_id)
        assert len(children) == 1
        full_children = result.request_heap.children(children[0].sink_id)

        for r in children:
            assert r.output == result.answer

        for r in full_children:
            assert isinstance(r.output, Failure)
<<<<<<< HEAD
            assert isinstance(r.output.exception, TestError)
=======
            assert isinstance(r.output.exception, ErrorforTest)

        assert all([isinstance(e, ErrorforTest) for e in result.exception_history])
        assert len(result.exception_history) == n_c * p_c
>>>>>>> bc424337
<|MERGE_RESOLUTION|>--- conflicted
+++ resolved
@@ -95,13 +95,6 @@
             assert isinstance(r.output, Failure)
             assert isinstance(r.output.exception, ErrorforTest)
 
-<<<<<<< HEAD
-=======
-        assert all([isinstance(e, ErrorforTest) for e in result.exception_history])
-        assert len(result.exception_history) == num_retries
-
-
->>>>>>> bc424337
 async def parallel_error_handler(num_calls: int, parallel_calls: int):
     data = []
     for _ in range(num_calls):
@@ -162,11 +155,4 @@
 
         for r in full_children:
             assert isinstance(r.output, Failure)
-<<<<<<< HEAD
-            assert isinstance(r.output.exception, TestError)
-=======
             assert isinstance(r.output.exception, ErrorforTest)
-
-        assert all([isinstance(e, ErrorforTest) for e in result.exception_history])
-        assert len(result.exception_history) == n_c * p_c
->>>>>>> bc424337
