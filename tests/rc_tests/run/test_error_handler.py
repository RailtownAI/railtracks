from __future__ import annotations

import asyncio

import pytest
import random

import requestcompletion as rc

from requestcompletion.state.request import Failure

RNGNode = rc.library.from_function(random.random)


@pytest.mark.timeout(1)
def test_simple_request():
    with rc.Runner(rc.ExecutorConfig(logging_setting="NONE")) as run:
        result = run.run_sync(RNGNode)

    assert isinstance(result.answer, float)
    assert 0 < result.answer < 1


class TestError(Exception):
    pass


async def error_thrower():
    raise TestError("This is a test error")


ErrorThrower = rc.library.from_function(error_thrower)


def test_error():
    with rc.Runner(rc.ExecutorConfig(logging_setting="NONE")) as run:
        with pytest.raises(TestError):
            run.run_sync(ErrorThrower)


async def error_handler():
    try:
        answer = await rc.call(ErrorThrower)
    except TestError as e:
        return "Caught the error"


ErrorHandler = rc.library.from_function(error_handler)


@pytest.mark.timeout(1)
def test_error_handler():
    with rc.Runner(rc.ExecutorConfig(logging_setting="NONE")) as run:
        result = run.run_sync(ErrorHandler)
    assert result.answer == "Caught the error"


def test_error_handler_wo_retry():
<<<<<<< HEAD
    with pytest.raises(rc.state.execute.ExecutionError):
        with rc.Runner(executor_config=rc.ExecutorConfig(end_on_error=True, logging_setting="NONE")) as run:
=======
    with pytest.raises(rc.state.state.ExecutionError):
        with rc.Runner(
            executor_config=rc.ExecutorConfig(
                end_on_error=True, logging_setting="NONE"
            ),
        ) as run:
>>>>>>> 98c48246
            result = run.run_sync(ErrorHandler)


async def error_handler_with_retry(retries: int):
    for _ in range(retries):
        try:
            return await rc.call(ErrorThrower)
        except TestError as e:
            continue

    return "Caught the error"


ErrorHandlerWithRetry = rc.library.from_function(error_handler_with_retry)


@pytest.mark.timeout(5)
def test_error_handler_with_retry():
    for num_retries in range(5, 15):
<<<<<<< HEAD
        with rc.Runner(rc.ExecutorConfig(logging_setting="NONE")) as run:
=======
        with rc.Runner(
            executor_config=rc.ExecutorConfig(logging_setting="NONE")
        ) as run:
>>>>>>> 98c48246
            result = run.run_sync(ErrorHandlerWithRetry, num_retries)

        assert result.answer == "Caught the error"
        i_r = result.request_heap.insertion_request

        children = result.request_heap.children(i_r.sink_id)
        assert len(children) == num_retries

        for r in children:
            assert isinstance(r.output, Failure)
            assert isinstance(r.output.exception, TestError)

        assert all([isinstance(e, TestError) for e in result.exception_history])
        assert len(result.exception_history) == num_retries


async def parallel_error_handler(num_calls: int, parallel_calls: int):
    data = []
    for _ in range(num_calls):
        contracts = [rc.call(ErrorThrower) for _ in range(parallel_calls)]

        results = await asyncio.gather(*contracts, return_exceptions=True)

        data += results

    return data


ParallelErrorHandler = rc.library.from_function(parallel_error_handler)


def test_parallel_error_tester():

    for n_c, p_c in [(10, 10), (3, 20), (1, 10), (60, 10)]:
<<<<<<< HEAD
        with rc.Runner(rc.ExecutorConfig(logging_setting="NONE")) as run:
=======
        with rc.Runner(
            executor_config=rc.ExecutorConfig(logging_setting="NONE")
        ) as run:
>>>>>>> 98c48246
            result = run.run_sync(ParallelErrorHandler, n_c, p_c)

        assert isinstance(result.answer, list)
        assert len(result.answer) == n_c * p_c
        assert all([isinstance(x, TestError) for x in result.answer])


# wraps the above error handler in a top level function
async def error_handler_wrapper(num_calls: int, parallel_calls: int):
    try:
        return await rc.call(ParallelErrorHandler, num_calls, parallel_calls)
    except TestError as e:
        return "Caught the error"


ErrorHandlerWrapper = rc.library.from_function(error_handler_wrapper)


def test_parallel_error_wrapper():
    for n_c, p_c in [(10, 10), (3, 20), (1, 10), (60, 10)]:
<<<<<<< HEAD
        with rc.Runner(rc.ExecutorConfig(logging_setting="NONE")) as run:
=======
        with rc.Runner(
            executor_config=rc.ExecutorConfig(logging_setting="NONE")
        ) as run:
>>>>>>> 98c48246
            result = run.run_sync(ErrorHandlerWrapper, n_c, p_c)

        assert len(result.answer) == n_c * p_c
        assert all([isinstance(x, TestError) for x in result.answer])

        i_r = result.request_heap.insertion_request

        children = result.request_heap.children(i_r.sink_id)
        assert len(children) == 1
        full_children = result.request_heap.children(children[0].sink_id)

        for r in children:
            assert r.output == result.answer

        for r in full_children:
            assert isinstance(r.output, Failure)
            assert isinstance(r.output.exception, TestError)

        assert all([isinstance(e, TestError) for e in result.exception_history])
        assert len(result.exception_history) == n_c * p_c<|MERGE_RESOLUTION|>--- conflicted
+++ resolved
@@ -56,17 +56,12 @@
 
 
 def test_error_handler_wo_retry():
-<<<<<<< HEAD
-    with pytest.raises(rc.state.execute.ExecutionError):
-        with rc.Runner(executor_config=rc.ExecutorConfig(end_on_error=True, logging_setting="NONE")) as run:
-=======
     with pytest.raises(rc.state.state.ExecutionError):
         with rc.Runner(
             executor_config=rc.ExecutorConfig(
                 end_on_error=True, logging_setting="NONE"
             ),
         ) as run:
->>>>>>> 98c48246
             result = run.run_sync(ErrorHandler)
 
 
@@ -86,13 +81,9 @@
 @pytest.mark.timeout(5)
 def test_error_handler_with_retry():
     for num_retries in range(5, 15):
-<<<<<<< HEAD
-        with rc.Runner(rc.ExecutorConfig(logging_setting="NONE")) as run:
-=======
         with rc.Runner(
             executor_config=rc.ExecutorConfig(logging_setting="NONE")
         ) as run:
->>>>>>> 98c48246
             result = run.run_sync(ErrorHandlerWithRetry, num_retries)
 
         assert result.answer == "Caught the error"
@@ -127,13 +118,9 @@
 def test_parallel_error_tester():
 
     for n_c, p_c in [(10, 10), (3, 20), (1, 10), (60, 10)]:
-<<<<<<< HEAD
-        with rc.Runner(rc.ExecutorConfig(logging_setting="NONE")) as run:
-=======
         with rc.Runner(
             executor_config=rc.ExecutorConfig(logging_setting="NONE")
         ) as run:
->>>>>>> 98c48246
             result = run.run_sync(ParallelErrorHandler, n_c, p_c)
 
         assert isinstance(result.answer, list)
@@ -154,13 +141,9 @@
 
 def test_parallel_error_wrapper():
     for n_c, p_c in [(10, 10), (3, 20), (1, 10), (60, 10)]:
-<<<<<<< HEAD
-        with rc.Runner(rc.ExecutorConfig(logging_setting="NONE")) as run:
-=======
         with rc.Runner(
             executor_config=rc.ExecutorConfig(logging_setting="NONE")
         ) as run:
->>>>>>> 98c48246
             result = run.run_sync(ErrorHandlerWrapper, n_c, p_c)
 
         assert len(result.answer) == n_c * p_c
