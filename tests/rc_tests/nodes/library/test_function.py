--- conflicted
+++ resolved
@@ -33,35 +33,10 @@
     ({"key": "value"}, type({"key": "value"})),
 ]
 
-<<<<<<< HEAD
-# ===== Unit Tests =====
-def test_to_node():
-    """Test that to_node decorator works correctly."""
-    @rc.to_node
-    def secret_phrase() -> str:
-        """
-        Function that returns a secret phrase.
-
-        Returns:
-            str: The secret phrase.
-        """
-        return "Constantinople"
-
-    assert issubclass(secret_phrase, rc.Node)
-    assert secret_phrase.pretty_name() == "secret_phrase Node"
-
-
-# ===== Test Classes =====
-class TestPrimitiveInputTypes:
-    @pytest.mark.parametrize("model_provider", MODEL_PROVIDERS)
-    def test_empty_function(self, model_provider, create_top_level_node):
-        """Test that a function with no parameters works correctly."""
-=======
 arg_test_inputs =   [
     (("5", 5, 5.0), [type("5"), type(5), type(5.0)]),
     ((["5", "5"], {"key": "value"}, (1, 2, 3)), [type(["5", "5"]), type({"key": "value"}), type((1, 2, 3))]),
 ]
->>>>>>> e0f88910
 
 kwarg_test_inputs = [
     ({"zeroth" : None, "first": "5", "second": 5, "third": 5.0}, [type(None),type("5"), type(5), type(5.0)]),
@@ -92,6 +67,23 @@
         asyncio.sleep(1)
         return "This is a coroutine function."
     return corout()
+
+
+# ===== Unit Tests =====
+def test_to_node():
+    """Test that to_node decorator works correctly."""
+    @rc.to_node
+    def secret_phrase() -> str:
+        """
+        Function that returns a secret phrase.
+
+        Returns:
+            str: The secret phrase.
+        """
+        return "Constantinople"
+
+    assert issubclass(secret_phrase, rc.Node)
+    assert secret_phrase.pretty_name() == "secret_phrase Node"
 
 
 # ===== Test Classes =====
