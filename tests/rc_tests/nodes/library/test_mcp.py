import asyncio
import pytest
import requestcompletion as rc
from mcp import StdioServerParameters
from requestcompletion.nodes.library.mcp_tool import from_mcp_server
from requestcompletion.nodes.nodes import Node

import pytest
import subprocess
import sys

from requestcompletion.utils.mcp_utils import MCPHttpParams


@pytest.fixture(scope="session", autouse=True)
def install_mcp_server_time():
    subprocess.check_call([sys.executable, "-m", "pip", "install", "mcp_server_time"])


def test_from_mcp_server_basic():
<<<<<<< HEAD
    time_tools = from_mcp_server(StdioServerParameters(
        command=sys.executable, args=["-m", "mcp_server_time", "--local-timezone=America/Vancouver"])
=======
    time_tools = from_mcp_server(
        sys.executable, ["-m", "mcp_server_time", "--local-timezone=America/Vancouver"]
>>>>>>> f72cf3f4
    )
    assert len(time_tools) == 2
    assert all(issubclass(tool, Node) for tool in time_tools)


def test_from_mcp_server_with_llm():
<<<<<<< HEAD
    time_tools = from_mcp_server(StdioServerParameters(
        command=sys.executable, args=["-m", "mcp_server_time", "--local-timezone=America/Vancouver"])
=======
    time_tools = from_mcp_server(
        sys.executable, ["-m", "mcp_server_time", "--local-timezone=America/Vancouver"]
>>>>>>> f72cf3f4
    )
    parent_tool = rc.library.tool_call_llm(
        connected_nodes={*time_tools},
        pretty_name="Parent Tool",
        system_message=rc.llm.SystemMessage(
            "Provide a response using the tool when asked. If the tool doesn't work,"
            " respond with 'It didn't work!'"
        ),
        model=rc.llm.OpenAILLM("gpt-4o"),
    )

    # Run the parent tool
    with rc.Runner(
        executor_config=rc.ExecutorConfig(logging_setting="QUIET", timeout=1000)
    ) as runner:
        message_history = rc.llm.MessageHistory(
            [rc.llm.UserMessage("What time is it?")]
        )
        response = asyncio.run(runner.run(parent_tool, message_history=message_history))

    assert response.answer is not None
    assert response.answer.content is not "It didn't work!"


def test_from_mcp_server_with_http():
    time_tools = from_mcp_server(MCPHttpParams(url="https://mcp.deepwiki.com/sse"))
    parent_tool = rc.library.tool_call_llm(
        connected_nodes={*time_tools},
        pretty_name="Parent Tool",
        system_message=rc.llm.SystemMessage("Provide a response using the tool when asked. If the tool doesn't work,"
                                            " respond with 'It didn't work!'"),
        model=rc.llm.OpenAILLM("gpt-4o"),
    )

    # Run the parent tool
    with rc.Runner(executor_config=rc.ExecutorConfig(logging_setting="QUIET", timeout=1000)) as runner:
        message_history = rc.llm.MessageHistory(
            [
                rc.llm.UserMessage(
                    "Tell me about the website conductr.ai"
                )
            ]
        )
        response = asyncio.run(runner.run(parent_tool, message_history=message_history))

    assert response.answer is not None
    assert response.answer.content is not "It didn't work!"<|MERGE_RESOLUTION|>--- conflicted
+++ resolved
@@ -18,26 +18,16 @@
 
 
 def test_from_mcp_server_basic():
-<<<<<<< HEAD
     time_tools = from_mcp_server(StdioServerParameters(
         command=sys.executable, args=["-m", "mcp_server_time", "--local-timezone=America/Vancouver"])
-=======
-    time_tools = from_mcp_server(
-        sys.executable, ["-m", "mcp_server_time", "--local-timezone=America/Vancouver"]
->>>>>>> f72cf3f4
     )
     assert len(time_tools) == 2
     assert all(issubclass(tool, Node) for tool in time_tools)
 
 
 def test_from_mcp_server_with_llm():
-<<<<<<< HEAD
     time_tools = from_mcp_server(StdioServerParameters(
         command=sys.executable, args=["-m", "mcp_server_time", "--local-timezone=America/Vancouver"])
-=======
-    time_tools = from_mcp_server(
-        sys.executable, ["-m", "mcp_server_time", "--local-timezone=America/Vancouver"]
->>>>>>> f72cf3f4
     )
     parent_tool = rc.library.tool_call_llm(
         connected_nodes={*time_tools},
