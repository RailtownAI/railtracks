import pytest
import requestcompletion as rc
<<<<<<< HEAD
from requestcompletion.llm.response import Response
from requestcompletion.llm import AssistantMessage, ToolMessage, ToolResponse, ModelBase
from typing import List, Callable
=======
from typing import List, Callable, Type
>>>>>>> 53516246
from pydantic import BaseModel, Field
import random

from ...llm.conftest import MockLLM


# ============ Model ===========
@pytest.fixture
def model():
    return rc.llm.OpenAILLM("gpt-4o")

<<<<<<< HEAD
@pytest.fixture
def model():
    class DummyModel(ModelBase):
        def __init__(self, message_history = [], model = "dummy"):
            self.message_history = message_history
            self.message = "dummy content"

        def chat(self, messages):
            return Response(message=AssistantMessage(self.message))
        
        def structured(self, messages, schema):
            return Response(message=AssistantMessage(schema(text=self.message, number=42)))
        
        # ============ Not being used yet ===========
        def chat_with_tools(self, messages, tools):
            return Response(message=AssistantMessage([ToolMessage(ToolResponse(result=self.message, identifier="test", name="test"))]))
        
        def stream_chat(self, messages):
            return Response(message=None, streamer=lambda: "dummy content")
        # ============ Not being used yet ===========

    return DummyModel
=======
# =========== Mock model ===========
@pytest.fixture
def mock_llm() -> Type[MockLLM]:
    return MockLLM

>>>>>>> 53516246

# ============ System Messages ===========
@pytest.fixture
def encoder_system_message():
    return rc.llm.SystemMessage(
        "You are a text encoder. Encode the input string into bytes and do a random operation on them. You can use the following operations: reverse the byte order, or repeat each byte twice, or jumble the bytes."
    )


@pytest.fixture
def decoder_system_message():
    return rc.llm.SystemMessage(
        "You are a text decoder. Decode the bytes into a string."
    )


# ============ Helper function for test_function.py ===========
@pytest.fixture
def create_top_level_node():
    """
    Returns a factory function that creates top-level nodes for testing.
    """

    def _create_node(test_function: Callable, model_provider: str = "openai"):
        """
        Creates a top-level node for testing function nodes.

        Args:
            test_function: The function to test.
            model_provider: The model provider to use (default: "openai").

        Returns:
            A ToolCallLLM node that can be used to test the function.
        """

        class TopLevelNode(rc.library.ToolCallLLM):
            def __init__(self, message_history: rc.llm.MessageHistory):
                message_history.insert(0, rc.llm.SystemMessage(self.system_message()))

                super().__init__(
                    message_history=message_history,
                    model=self.create_model(),
                )

            @classmethod
            def system_message(cls) -> str:
                return "You are a helpful assistant that can call the tools available to you to answer user queries"

            @classmethod
            def create_model(cls):
                if model_provider == "openai":
                    return rc.llm.OpenAILLM("gpt-4o")
                elif model_provider == "anthropic":
                    return rc.llm.AnthropicLLM("claude-3-5-sonnet-20241022")
                else:
                    raise ValueError(f"Invalid model provider: {model_provider}")

            @classmethod
            def connected_nodes(cls):
                return {rc.library.from_function(test_function)}

            @classmethod
            def pretty_name(cls) -> str:
                return "Top Level Node"

        return TopLevelNode

    return _create_node


# ============ Output Models ===========
class SimpleOutput(BaseModel):  # simple structured output case
    text: str = Field(description="The text to return")
    number: int = Field(description="The number to return")


class TravelPlannerOutput(BaseModel):  # structured using tool calls
    travel_plan: str = Field(description="The travel plan")
    Total_cost: float = Field(description="The total cost of the trip")
    Currency: str = Field(description="The currency used for the trip")


class MathOutput(BaseModel):  # structured using terminal llm as tool
    sum: float = Field(description="The sum of the random numbers")
    random_numbers: List[int] = Field(
        description="The list of random numbers generated"
    )


class EmptyModel(BaseModel):  # empty structured output case
    pass


class PersonOutput(BaseModel):  # complex structured output case
    name: str = Field(description="The name of the person")
    age: int = Field(description="The age of the person")
    Favourites: SimpleOutput = Field(
        description="The favourite text and number of the person"
    )


@pytest.fixture
def travel_planner_output_model():
    return TravelPlannerOutput


@pytest.fixture
def math_output_model():
    return MathOutput


@pytest.fixture
def simple_output_model():
    return SimpleOutput


@pytest.fixture
def empty_output_model():
    return EmptyModel


@pytest.fixture
def person_output_model():
    return PersonOutput
<|MERGE_RESOLUTION|>--- conflicted
+++ resolved
@@ -1,61 +1,34 @@
 import pytest
 import requestcompletion as rc
-<<<<<<< HEAD
 from requestcompletion.llm.response import Response
-from requestcompletion.llm import AssistantMessage, ToolMessage, ToolResponse, ModelBase
-from typing import List, Callable
-=======
+from requestcompletion.llm import AssistantMessage
 from typing import List, Callable, Type
->>>>>>> 53516246
 from pydantic import BaseModel, Field
-import random
 
 from ...llm.conftest import MockLLM
 
-
-# ============ Model ===========
-@pytest.fixture
-def model():
-    return rc.llm.OpenAILLM("gpt-4o")
-
-<<<<<<< HEAD
-@pytest.fixture
-def model():
-    class DummyModel(ModelBase):
-        def __init__(self, message_history = [], model = "dummy"):
-            self.message_history = message_history
-            self.message = "dummy content"
-
-        def chat(self, messages):
-            return Response(message=AssistantMessage(self.message))
-        
-        def structured(self, messages, schema):
-            return Response(message=AssistantMessage(schema(text=self.message, number=42)))
-        
-        # ============ Not being used yet ===========
-        def chat_with_tools(self, messages, tools):
-            return Response(message=AssistantMessage([ToolMessage(ToolResponse(result=self.message, identifier="test", name="test"))]))
-        
-        def stream_chat(self, messages):
-            return Response(message=None, streamer=lambda: "dummy content")
-        # ============ Not being used yet ===========
-
-    return DummyModel
-=======
-# =========== Mock model ===========
+# =========== Mock model and functions ===========
 @pytest.fixture
 def mock_llm() -> Type[MockLLM]:
     return MockLLM
 
->>>>>>> 53516246
+@pytest.fixture
+def mock_chat_function():
+    def _chat(messages):
+        return Response(message=AssistantMessage("dummy content"))
+    return _chat
 
+@pytest.fixture
+def mock_structured_function(simple_output_model):
+    def _structured(messages, schema):
+        return Response(message=AssistantMessage(simple_output_model(text="dummy content", number=42)))
+    return _structured
 # ============ System Messages ===========
 @pytest.fixture
 def encoder_system_message():
     return rc.llm.SystemMessage(
         "You are a text encoder. Encode the input string into bytes and do a random operation on them. You can use the following operations: reverse the byte order, or repeat each byte twice, or jumble the bytes."
     )
-
 
 @pytest.fixture
 def decoder_system_message():
@@ -153,22 +126,18 @@
 def travel_planner_output_model():
     return TravelPlannerOutput
 
-
 @pytest.fixture
 def math_output_model():
     return MathOutput
-
 
 @pytest.fixture
 def simple_output_model():
     return SimpleOutput
 
-
 @pytest.fixture
 def empty_output_model():
     return EmptyModel
 
-
 @pytest.fixture
 def person_output_model():
-    return PersonOutput
+    return PersonOutput