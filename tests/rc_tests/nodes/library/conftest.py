--- conflicted
+++ resolved
@@ -240,26 +240,10 @@
 
 # ============ Nodes ===========
 @pytest.fixture
-<<<<<<< HEAD
 def simple_node(request, model, simple_output_model):
 
     system_simple = rc.llm.SystemMessage("Return a simple text and number. Don't use any tools.")
     fixture_name = request.param
-=======
-def simple_node(request, model, simple_output_model, empty_output_model):
-    system_simple = rc.llm.SystemMessage(
-        "Return a simple text and number. Don't use any tools."
-    )
-    fixture_name, output_model_name = request.param
-
-    match output_model_name:
-        case "simple_model":
-            output_model = simple_output_model
-        case "empty_model":
-            output_model = empty_output_model
-        case _:
-            raise ValueError(f"Unknown output model: {output_model_name}")
->>>>>>> f72cf3f4
 
     if fixture_name == "easy_wrapper":
         simple_node = rc.library.tool_call_llm(
