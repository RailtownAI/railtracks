--- conflicted
+++ resolved
@@ -88,13 +88,9 @@
         system_message=system_randomizer,
     )
 
-<<<<<<< HEAD
     with rc.Runner(
         executor_config=rc.ExecutorConfig(logging_setting="NONE")
     ) as runner:
-=======
-    with rc.Runner(executor_config=rc.ExecutorConfig(logging_setting="NONE")) as runner:
->>>>>>> 98c48246
         message_history = rc.llm.MessageHistory(
             [rc.llm.UserMessage("The input string is 'hello world'")]
         )
