--- conflicted
+++ resolved
@@ -380,131 +380,4 @@
             for message in response.answer
         )
 
-<<<<<<< HEAD
-# ====================================================== END terminal_llm as tool ========================================================
-=======
-
-@pytest.mark.asyncio
-async def test_terminal_llm_missing_tool_details(model, encoder_system_message):
-    # Test case where tool_params is given but tool_details is not
-    encoder_tool_params = {
-        rc.llm.Parameter("text_input", "string", "The string to encode.")
-    }
-
-    with pytest.raises(
-        RuntimeError, match="Tool parameters provided but no tool details provided."
-    ):
-        _ = rc.library.terminal_llm(
-            pretty_name="Encoder",
-            system_message=encoder_system_message,
-            model=model,
-            tool_params=encoder_tool_params,  # Intentionally omitting tool_details
-        )
-
-
-@pytest.mark.timeout(30)
-@pytest.mark.asyncio
-async def test_terminal_llm_no_pretty_name_with_tool(model, encoder_system_message):
-    # Test case where tool is configured but pretty_name is missing
-    encoder_tool_details = "A tool used to encode text into bytes."
-
-    encoder_tool_params = {
-        rc.llm.Parameter("text_input", "string", "The string to encode.")
-    }
-
-    with pytest.raises(
-        RuntimeError,
-        match="You must provide a pretty_name when using TerminalLLM as a tool, as this is used to identify the tool.",
-    ):
-        encoder = rc.library.terminal_llm(
-            # Intentionally omitting pretty_name
-            system_message=encoder_system_message,
-            model=model,
-            tool_details=encoder_tool_details,
-            tool_params=encoder_tool_params,
-        )
-        encoder.pretty_name()
-
-
-@pytest.mark.timeout(30)
-@pytest.mark.asyncio
-async def test_terminal_llm_tool_with_invalid_parameters(model, encoder_system_message):
-    # Test case where tool is called with incorrect parameters
-    encoder_tool_details = "A tool used to encode text into bytes."
-    encoder_tool_params = {
-        rc.llm.Parameter("text_input", "string", "The string to encode.")
-    }
-
-    encoder = rc.library.terminal_llm(
-        pretty_name="Encoder",
-        system_message=encoder_system_message,
-        model=model,
-        tool_details=encoder_tool_details,
-        tool_params=encoder_tool_params,
-    )
-
-    system_message = rc.llm.SystemMessage(
-        "You are a helful assitant. Use the encoder tool with invalid parameters (invoke the tool with invalid parameters) once and then invoke it again with valid parameters."
-    )
-    tool_call_llm = rc.library.tool_call_llm(
-        connected_nodes={encoder},
-        model=model,
-        pretty_name="InvalidToolCaller",
-        output_type="MessageHistory",
-        system_message=system_message,
-    )
-
-    with rc.Runner(
-        executor_config=rc.ExecutorConfig(logging_setting="VERBOSE")
-    ) as runner:
-        message_history = rc.llm.MessageHistory(
-            [rc.llm.UserMessage("Encode this text but use an invalid parameter name.")]
-        )
-        response = await runner.run(tool_call_llm, message_history=message_history)
-        # Check that there was an error running the tool
-        assert any(
-            message.role == "tool"
-            and "There was an error running the tool" in message.content.result
-            for message in response.answer
-        )
-
-
-@pytest.mark.asyncio
-async def test_terminal_llm_tool_empty_parameters(model, encoder_system_message):
-    # Test with empty parameter set
-    encoder_tool_details = "A tool that doesn't need any parameters."
-    encoder_tool_params = set()  # Empty set
-
-    with pytest.raises(
-        RuntimeError,
-        match="If you want no params for the tool, tool_params must be set to None.",
-    ):
-        encoder = rc.library.terminal_llm(
-            pretty_name="EmptyParamEncoder",
-            system_message=encoder_system_message,
-            model=model,
-            tool_details=encoder_tool_details,
-            tool_params=encoder_tool_params,
-        )
-
-
-@pytest.mark.asyncio
-async def test_terminal_llm_tool_duplicate_parameter_names(
-    model, encoder_system_message
-):
-    # Test with duplicate parameter names
-    encoder_tool_details = "A tool with duplicate parameter names."
-    encoder_tool_params = {
-        rc.llm.Parameter("text_input", "string", "The string to encode."),
-        rc.llm.Parameter("text_input", "string", "Duplicate parameter name."),
-    }
-
-    with pytest.raises(ValueError, match="Duplicate parameter names are not allowed"):
-        encoder = rc.library.terminal_llm(
-            pretty_name="DuplicateParamEncoder",
-            system_message=encoder_system_message,
-            model=model,
-            tool_details=encoder_tool_details,
-            tool_params=encoder_tool_params,
-        )
->>>>>>> c9d0e500
+# ====================================================== END terminal_llm as tool ========================================================