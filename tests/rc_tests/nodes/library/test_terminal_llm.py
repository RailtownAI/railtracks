--- conflicted
+++ resolved
@@ -217,12 +217,7 @@
         response = await runner.run(tool_call_llm, message_history=message_history)
         # Check that there was an error running the tool
         assert any(
-<<<<<<< HEAD
             message.role == "tool" and "There was an error running the tool" in message.content.result
-=======
-            message.role == "tool"
-            and "There was an error running the tool" in message.content
->>>>>>> f72cf3f4
             for message in response.answer
         )
 
