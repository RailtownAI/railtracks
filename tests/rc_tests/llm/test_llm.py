--- conflicted
+++ resolved
@@ -4,13 +4,13 @@
 import pytest
 
 from src.requestcompletion.llm import (
-	ModelBase,
-	AssistantMessage,
-	MessageHistory,
-	UserMessage,
-	SystemMessage,
-	Tool,
-	ToolCall,
+    ModelBase,
+    AssistantMessage,
+    MessageHistory,
+    UserMessage,
+    SystemMessage,
+    Tool,
+    ToolCall,
 )
 
 from typing import Type, List
@@ -20,160 +20,154 @@
 
 
 def test_simple_message():
-	hello_world = "Hello world"
-	model = MockLLM(chat=lambda x: Response(AssistantMessage(hello_world)))
-	mess_hist = MessageHistory(
-		[
-			UserMessage(
-				"When learning a programming langauge, you are often told to print out a statement. What is this statement?"
-			)
-		]
-	)
-	response = model.chat(mess_hist)
+    hello_world = "Hello world"
+    model = MockLLM(chat=lambda x: Response(AssistantMessage(hello_world)))
+    mess_hist = MessageHistory(
+        [
+            UserMessage(
+                "When learning a programming langauge, you are often told to print out a statement. What is this statement?"
+            )
+        ]
+    )
+    response = model.chat(mess_hist)
 
-	assert response.message.content == hello_world
-	assert response.message.role == "assistant"
+    assert response.message.content == hello_world
+    assert response.message.role == "assistant"
 
 
 def test_simple_message_2():
-	hello_world = "Hello World"
-	model = MockLLM(chat=lambda x: Response(AssistantMessage(hello_world)))
-	mess_hist = MessageHistory(
-		[
-			SystemMessage("You are a helpful assistant"),
-			UserMessage(
-				"When learning a programming langauge, you are often told to print out a statement. What is this statement?"
-			),
-		]
-	)
+    hello_world = "Hello World"
+    model = MockLLM(chat=lambda x: Response(AssistantMessage(hello_world)))
+    mess_hist = MessageHistory(
+        [
+            SystemMessage("You are a helpful assistant"),
+            UserMessage(
+                "When learning a programming langauge, you are often told to print out a statement. What is this statement?"
+            ),
+        ]
+    )
 
-	response = model.chat(mess_hist)
+    response = model.chat(mess_hist)
 
-	assert response.message.content == hello_world
-	assert response.message.role == "assistant"
+    assert response.message.content == hello_world
+    assert response.message.role == "assistant"
 
 
 def test_conversation_message():
-	hello_world = "Hello World"
-	model = MockLLM(chat=lambda x: Response(AssistantMessage(hello_world)))
-	mess_hist = MessageHistory(
-		[
-			SystemMessage("You are a helpful assistant"),
-			UserMessage(
-				"When learning a programming langauge, you are often told to print out a statement. What is this statement?"
-			),
-			AssistantMessage("hello world"),
-			UserMessage("Can you use capitals please"),
-		]
-	)
+    hello_world = "Hello World"
+    model = MockLLM(chat=lambda x: Response(AssistantMessage(hello_world)))
+    mess_hist = MessageHistory(
+        [
+            SystemMessage("You are a helpful assistant"),
+            UserMessage(
+                "When learning a programming langauge, you are often told to print out a statement. What is this statement?"
+            ),
+            AssistantMessage("hello world"),
+            UserMessage("Can you use capitals please"),
+        ]
+    )
 
-	response = model.chat(mess_hist)
+    response = model.chat(mess_hist)
 
-	assert response.message.content == hello_world
-	assert response.message.role == "assistant"
+    assert response.message.content == hello_world
+    assert response.message.role == "assistant"
 
 
 def test_tool_call():
-	identifier = "9282hejeh"
+    identifier = "9282hejeh"
 
-	def tool_call(mess_hist: MessageHistory, tool_calls: List[Tool]):
-		tool = random.choice(tool_calls)
+    def tool_call(mess_hist: MessageHistory, tool_calls: List[Tool]):
+        tool = random.choice(tool_calls)
 
-		return Response(
-			AssistantMessage(
-				[ToolCall(identifier=identifier, name=tool.name, arguments={})]
-			)
-		)
+        return Response(
+            AssistantMessage(
+                [ToolCall(identifier=identifier, name=tool.name, arguments={})]
+            )
+        )
 
-	model = MockLLM(chat_with_tools=tool_call)
+    model = MockLLM(chat_with_tools=tool_call)
 
-	tool_name = "tool1"
-	tool_description = "Call this tool sometime"
-	response = model.chat_with_tools(
-		MessageHistory(),
-		[Tool(tool_name, tool_description, [])],
-	)
+    tool_name = "tool1"
+    tool_description = "Call this tool sometime"
+    response = model.chat_with_tools(
+        MessageHistory(),
+        [Tool(tool_name, tool_description, [])],
+    )
 
-<<<<<<< HEAD
-	assert response.message.content[0].identifier == identifier
-	assert response.message.content[0].name == tool_name
-	assert response.message.content[0].arguments == {}
-=======
     assert str(Tool(tool_name, tool_description, [])) == 'Tool(name=tool1, detail=Call this tool sometime, parameters=None)'
     assert response.message.content[0].identifier == identifier
     assert response.message.content[0].name == tool_name
     assert response.message.content[0].arguments == {}
->>>>>>> e2b579f8
 
 
 def test_multiple_tool_calls():
-	identifier = "9282hejeh"
+    identifier = "9282hejeh"
 
-	def tool_call(mess_hist: MessageHistory, tool_calls: List[Tool]):
-		tool = random.choice(tool_calls)
+    def tool_call(mess_hist: MessageHistory, tool_calls: List[Tool]):
+        tool = random.choice(tool_calls)
 
-		return Response(
-			AssistantMessage(
-				[ToolCall(identifier=identifier, name=tool.name, arguments={})]
-			)
-		)
+        return Response(
+            AssistantMessage(
+                [ToolCall(identifier=identifier, name=tool.name, arguments={})]
+            )
+        )
 
-	model = MockLLM(chat_with_tools=tool_call)
+    model = MockLLM(chat_with_tools=tool_call)
 
-	tool_names = [f"tool{i}" for i in range(2)]
-	tool_descriptions = ["Call this tool sometime"] * 2
+    tool_names = [f"tool{i}" for i in range(2)]
+    tool_descriptions = ["Call this tool sometime"] * 2
 
-	for _ in range(10):
-		response = model.chat_with_tools(
-			MessageHistory(),
-			[
-				Tool(name, description, [])
-				for name, description in zip(tool_names, tool_descriptions)
-			],
-		)
+    for _ in range(10):
+        response = model.chat_with_tools(
+            MessageHistory(),
+            [
+                Tool(name, description, [])
+                for name, description in zip(tool_names, tool_descriptions)
+            ],
+        )
 
-		assert response.message.content[0].identifier == identifier
-		assert response.message.content[0].name in tool_names
-		assert response.message.content[0].arguments == {}
+        assert response.message.content[0].identifier == identifier
+        assert response.message.content[0].name in tool_names
+        assert response.message.content[0].arguments == {}
 
 
 def test_many_calls_in_parallel():
-	identifier = "9282hejeh"
+    identifier = "9282hejeh"
 
-	def tool_call(mess_hist: MessageHistory, tool_calls: List[Tool]):
-		tool = random.choice(tool_calls)
+    def tool_call(mess_hist: MessageHistory, tool_calls: List[Tool]):
+        tool = random.choice(tool_calls)
 
-		return Response(
-			AssistantMessage(
-				[ToolCall(identifier=identifier, name=tool.name, arguments={})]
-			)
-		)
+        return Response(
+            AssistantMessage(
+                [ToolCall(identifier=identifier, name=tool.name, arguments={})]
+            )
+        )
 
-	model = MockLLM(chat_with_tools=tool_call)
+    model = MockLLM(chat_with_tools=tool_call)
 
-	tool_names = [f"tool{i}" for i in range(10)]
-	tool_descriptions = ["Call this tool sometime"] * 10
+    tool_names = [f"tool{i}" for i in range(10)]
+    tool_descriptions = ["Call this tool sometime"] * 10
 
-	with concurrent.futures.ThreadPoolExecutor() as e:
+    with concurrent.futures.ThreadPoolExecutor() as e:
 
-		def func():
-			response = model.chat_with_tools(
-				MessageHistory(),
-				[
-					Tool(name, description, [])
-					for name, description in zip(tool_names, tool_descriptions)
-				],
-			)
+        def func():
+            response = model.chat_with_tools(
+                MessageHistory(),
+                [
+                    Tool(name, description, [])
+                    for name, description in zip(tool_names, tool_descriptions)
+                ],
+            )
 
-			assert response.message.content[0].identifier == identifier
-			assert response.message.content[0].name in tool_names
-			assert response.message.content[0].arguments == {}
+            assert response.message.content[0].identifier == identifier
+            assert response.message.content[0].name in tool_names
+            assert response.message.content[0].arguments == {}
 
-		futures = []
-		for _ in range(35):
-			f = e.submit(func)
+        futures = []
+        for _ in range(35):
+            f = e.submit(func)
 
-			futures.append(f)
+            futures.append(f)
 
-		for f in futures:
-			f.result()+        for f in futures:
+            f.result()