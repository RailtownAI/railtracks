--- conflicted
+++ resolved
@@ -39,13 +39,8 @@
         class SimpleNode(rt.library.ToolCallLLM):
             def __init__(
                 self,
-<<<<<<< HEAD
-                user_input: rc.llm.MessageHistory,
-                llm_model: rc.llm.ModelBase = model,
-=======
-                message_history: rt.llm.MessageHistory,
+                user_input: rt.llm.MessageHistory,
                 llm_model: rt.llm.ModelBase = model,
->>>>>>> 1d16ef66
             ):
                 user_input = [x for x in user_input if x.role != "system"]
                 user_input.insert(0, system_simple)
@@ -159,11 +154,7 @@
     class ChildTool(rt.library.ToolCallLLM):
         def __init__(
             self,
-<<<<<<< HEAD
-            user_input: rc.llm.MessageHistory,
-=======
-            message_history: rt.llm.MessageHistory,
->>>>>>> 1d16ef66
+            user_input: rt.llm.MessageHistory,
         ):
             message_history_copy = deepcopy(user_input)
             message_history_copy.insert(
@@ -174,11 +165,7 @@
             )
 
             super().__init__(
-<<<<<<< HEAD
-                user_input=message_history_copy, model=rc.llm.OpenAILLM("gpt-4o")
-=======
-                message_history=message_history_copy, model=rt.llm.OpenAILLM("gpt-4o")
->>>>>>> 1d16ef66
+                user_input=message_history_copy, model=rt.llm.OpenAILLM("gpt-4o")
             )
 
         @classmethod
@@ -270,11 +257,7 @@
 
         def __init__(
             self,
-<<<<<<< HEAD
-            user_input: rc.llm.MessageHistory,
-=======
-            message_history: rt.llm.MessageHistory,
->>>>>>> 1d16ef66
+            user_input: rt.llm.MessageHistory,
         ):
             message_history_copy = deepcopy(user_input)
             message_history_copy.insert(
@@ -285,11 +268,7 @@
             )
 
             super().__init__(
-<<<<<<< HEAD
-                user_input=message_history_copy, model=rc.llm.OpenAILLM("gpt-4o")
-=======
-                message_history=message_history_copy, model=rt.llm.OpenAILLM("gpt-4o")
->>>>>>> 1d16ef66
+                user_input=message_history_copy, model=rt.llm.OpenAILLM("gpt-4o")
             )
 
         @classmethod
@@ -325,11 +304,7 @@
     class ChildTool(rt.library.ToolCallLLM):
         def __init__(
             self,
-<<<<<<< HEAD
-            user_input: rc.llm.MessageHistory,
-=======
-            message_history: rt.llm.MessageHistory,
->>>>>>> 1d16ef66
+            user_input: rt.llm.MessageHistory,
         ):
             message_history_copy = deepcopy(user_input)
             message_history_copy.insert(
@@ -340,11 +315,7 @@
             )
 
             super().__init__(
-<<<<<<< HEAD
-                user_input=message_history_copy, model=rc.llm.OpenAILLM("gpt-4o")
-=======
-                message_history=message_history_copy, model=rt.llm.OpenAILLM("gpt-4o")
->>>>>>> 1d16ef66
+                user_input=message_history_copy, model=rt.llm.OpenAILLM("gpt-4o")
             )
 
         @classmethod
@@ -387,11 +358,7 @@
 
         def __init__(
             self,
-<<<<<<< HEAD
-            user_input: rc.llm.MessageHistory,
-=======
-            message_history: rt.llm.MessageHistory,
->>>>>>> 1d16ef66
+            user_input: rt.llm.MessageHistory,
         ):
             message_history_copy = deepcopy(user_input)
             message_history_copy.insert(
@@ -402,11 +369,7 @@
             )
 
             super().__init__(
-<<<<<<< HEAD
-                user_input=message_history_copy, model=rc.llm.OpenAILLM("gpt-4o")
-=======
-                message_history=message_history_copy, model=rt.llm.OpenAILLM("gpt-4o")
->>>>>>> 1d16ef66
+                user_input=message_history_copy, model=rt.llm.OpenAILLM("gpt-4o")
             )
 
         @classmethod
@@ -443,13 +406,8 @@
         return_into="greeting"  # Specify that the result should be stored in context under the key "greeting"
     )
 
-<<<<<<< HEAD
-    with rc.Runner() as run:
+    with rt.Runner() as run:
         result = run.run_sync(node, user_input=MessageHistory()).answer
-=======
-    with rt.Runner() as run:
-        result = run.run_sync(node, message_history=MessageHistory()).answer
->>>>>>> 1d16ef66
         assert result is None  # The result should be None since it was stored in context
         assert rt.context.get("greeting").content == "Hello"
 
@@ -472,13 +430,8 @@
         format_for_return=format_function  # Use the custom formatting function
     )
 
-<<<<<<< HEAD
-    with rc.Runner() as run:
+    with rt.Runner() as run:
         result = run.run_sync(node, user_input=MessageHistory()).answer
-=======
-    with rt.Runner() as run:
-        result = run.run_sync(node, message_history=MessageHistory()).answer
->>>>>>> 1d16ef66
         assert result == "Success!"  # The result should be None since it was stored in context
         assert rt.context.get("greeting") == "HELLO"
 
@@ -495,11 +448,7 @@
     message_history = travel_message_history()
     with rt.Runner(executor_config=rt.ExecutorConfig(logging_setting="NONE")) as runner:
         reset_tools_called()
-<<<<<<< HEAD
-        response = await rc.call(node, user_input=message_history)
-=======
-        response = await rt.call(node, message_history=message_history)
->>>>>>> 1d16ef66
+        response = await rt.call(node, user_input=message_history)
         assert isinstance(response.content, str)
         assert rt.context.get("tools_called") == 1
 
@@ -510,11 +459,7 @@
     message_history = travel_message_history("Plan a trip to Paris for 2 days.")
     with rt.Runner(executor_config=rt.ExecutorConfig(logging_setting="NONE")) as runner:
         reset_tools_called()
-<<<<<<< HEAD
-        response = await rc.call(node, user_input=message_history)
-=======
-        response = await rt.call(node, message_history=message_history)
->>>>>>> 1d16ef66
+        response = await rt.call(node, user_input=message_history)
         assert isinstance(response.content, str)
         assert rt.context.get("tools_called") == 0
 
@@ -525,11 +470,7 @@
     message_history = travel_message_history("Plan a trip to Paris, Berlin, and New York for 2 days each.")
     with rt.Runner(executor_config=rt.ExecutorConfig(logging_setting="NONE")) as runner:
         reset_tools_called()
-<<<<<<< HEAD
-        response = await rc.call(node, user_input=message_history)
-=======
-        response = await rt.call(node, message_history=message_history)
->>>>>>> 1d16ef66
+        response = await rt.call(node, user_input=message_history)
         assert isinstance(response.content, str)
         assert rt.context.get("tools_called") <= 5
 
@@ -547,18 +488,10 @@
     message_history = travel_message_history("Get the magic number and divide it by 2.")
     with rt.Runner(executor_config=rt.ExecutorConfig(logging_setting="NONE")) as runner:
         reset_tools_called()
-<<<<<<< HEAD
-        response = await rc.call(node, user_input=message_history)
-        assert rc.context.get("tools_called") == 1
-        reset_tools_called()
-        response2 = await rc.call(node, user_input=message_history)
-        assert rc.context.get("tools_called") == 1
-=======
-        response = await rt.call(node, message_history=message_history)
+        response = await rt.call(node, user_input=message_history)
         assert rt.context.get("tools_called") == 1
         reset_tools_called()
-        response2 = await rt.call(node, message_history=message_history)
+        response2 = await rt.call(node, user_input=message_history)
         assert rt.context.get("tools_called") == 1
->>>>>>> 1d16ef66
 
 # =========================================== END TESTS FOR MAX TOOL CALLS ===========================================