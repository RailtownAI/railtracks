--- conflicted
+++ resolved
@@ -137,17 +137,10 @@
             schema=schema,
         )
     elif fixture_name == "class_based":
-<<<<<<< HEAD
-        class CustomNode(rc.library.StructuredToolCallLLM if class_type is None else class_type):
+        class CustomNode(rt.library.StructuredToolCallLLM if class_type is None else class_type):
             def __init__(self, user_input, model=model):
                 user_input = [x for x in user_input if x.role != "system"]
                 user_input.insert(0, SystemMessage(system_message) if isinstance(system_message, str) else system_message)
-=======
-        class CustomNode(rt.library.StructuredToolCallLLM if class_type is None else class_type):
-            def __init__(self, message_history, model=model):
-                message_history = [x for x in message_history if x.role != "system"]
-                message_history.insert(0, SystemMessage(system_message) if isinstance(system_message, str) else system_message)
->>>>>>> 1d16ef66
                 super().__init__(
                     user_input=user_input,
                     llm_model=model,
