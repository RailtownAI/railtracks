import pytest
import railtracks as rt

from railtracks.llm import Message, MessageHistory
from railtracks.llm.response import Response

from pydantic import BaseModel

NODE_INIT_METHODS = ["easy_wrapper", "class_based"]


@pytest.mark.asyncio
@pytest.mark.parametrize("simple_node", NODE_INIT_METHODS, indirect=True)
async def test_structured_with_no_tool_calls(simple_node, simple_output_model):
    """Test basic functionality of returning a structured output."""
    with rt.Runner(executor_config=rt.ExecutorConfig(logging_setting="NONE")) as runner:
        message_history = rt.llm.MessageHistory(
            [rt.llm.UserMessage("Generate a simple text and number.")]
        )
        response = await runner.run(simple_node, user_input=message_history)
        assert isinstance(response.answer, simple_output_model)
        assert isinstance(response.answer.text, str)
        assert isinstance(response.answer.number, int)

@pytest.mark.asyncio
@pytest.mark.skip("Skipping test due to stochastic LLM failures.")
async def test_tool_with_structured_output_child_tool():
    """Test a tool that uses another LLM tool with structured output as input."""

    # Define a structured output model
    class ChildResponse(BaseModel):
        message: str
        word_count: int

    class ParentResponse(BaseModel):
        message: str
        word_count: int
        success: bool

    # Define the child tool with structured output
    child_tool = rt.library.structured_llm_base(
        output_model=ChildResponse,
        system_message="You are a word counting tool that counts the number of words in the request provided by the user.",
        llm_model=rt.llm.OpenAILLM("gpt-4o"),
        pretty_name="Structured Child Tool",
        tool_details="A tool that generates a structured response that includes word count.",
        tool_params={
            rt.llm.Parameter(
                name="request",
                param_type="string",
                description="A sentence to generate a response for.",
            )
        },
    )

    # Define the parent tool that uses the child tool
    parent_tool = rt.library.tool_call_llm(
        output_model=ParentResponse,
        connected_nodes={child_tool},
        pretty_name="Parent Tool",
        system_message="Use the child tool to generate a structured response. Respond with the output from the child tool only. No additional text.",
        llm_model=rt.llm.OpenAILLM("gpt-4o"),
    )

    # Run the parent tool
    with rt.Runner(
        executor_config=rt.ExecutorConfig(logging_setting="NONE", timeout=1000)
    ) as runner:
        message_history = rt.llm.MessageHistory(
            [rt.llm.UserMessage("Generate a structured response for 'Hello World'.")]
        )
        response = await runner.run(parent_tool, user_input=message_history)

    # Assertions
    assert response.answer is not None
    assert isinstance(response.answer, ParentResponse)
    assert response.answer.message == "Hello World"
    assert response.answer.word_count == 2
    assert response.answer.success is True

@pytest.mark.asyncio
async def test_functions_passed_tool_calls(only_function_taking_travel_planner_node, travel_planner_output_model):
    """Test the functionality of a ToolCallLLM node (using actual tools) with a structured output model."""
    with rt.Runner(executor_config=rt.ExecutorConfig(timeout=50, logging_setting="QUIET")) as runner:
        message_history = rt.llm.MessageHistory(
            [
                rt.llm.UserMessage(
                    "I live in Delhi. I am going to travel to Denmark for 3 days, followed by Germany for 2 days and finally New York for 4 days. Please provide me with a budget summary for the trip in INR."
                )
            ]
        )
        response = await runner.run(only_function_taking_travel_planner_node, user_input=message_history)
        assert isinstance(response.answer, travel_planner_output_model)
        assert isinstance(response.answer.travel_plan, str)
        assert isinstance(response.answer.Total_cost, float)
        assert isinstance(response.answer.Currency, str)

@pytest.mark.asyncio
@pytest.mark.parametrize("math_node", NODE_INIT_METHODS, indirect=True)
async def test_structured_with_terminal_llm_as_tool(math_node, math_output_model):
    """Test the functionality of a ToolCallLLM node (using terminalLLM as tool) with a structured output model."""
    with rt.Runner(executor_config=rt.ExecutorConfig(logging_setting="NONE")) as runner:
        message_history = rt.llm.MessageHistory(
            [rt.llm.UserMessage("Start the Math node.")]
        )
        response = await runner.run(math_node, user_input=message_history)
        assert isinstance(response.answer, math_output_model)
        assert isinstance(response.answer.sum, float)
        assert isinstance(response.answer.random_numbers, list)


@pytest.mark.asyncio
@pytest.mark.parametrize("complex_node", NODE_INIT_METHODS, indirect=True)
async def test_structured_with_complex_output_model(
    complex_node, person_output_model, simple_output_model
):
    """Test the functionality of structured output model with complex output model."""
    with rt.Runner(executor_config=rt.ExecutorConfig(logging_setting="NONE")) as runner:
        message_history = rt.llm.MessageHistory(
            [
                rt.llm.UserMessage(
                    "My name is John Doe. I am 30 years old. My favourite text is 'Hello World' and my favourite number is 1290."
                )
            ]
        )
        response = await runner.run(complex_node, user_input=message_history)
        assert isinstance(response.answer, person_output_model)
        assert isinstance(response.answer.name, str)
        assert isinstance(response.answer.age, int)
        assert isinstance(response.answer.Favourites, simple_output_model)
        assert isinstance(response.answer.Favourites.text, str)
        assert isinstance(response.answer.Favourites.number, int)


@pytest.mark.asyncio
@pytest.mark.parametrize("travel_planner_node", NODE_INIT_METHODS, indirect=True)
async def test_structured_with_tool_calls(
    travel_planner_node, travel_planner_output_model
):
    """Test the functionality of a ToolCallLLM node (using actual tools) with a structured output model."""
    with rt.Runner(
        executor_config=rt.ExecutorConfig(timeout=50, logging_setting="NONE")
    ) as runner:
        message_history = rt.llm.MessageHistory(
            [
                rt.llm.UserMessage(
                    "I live in Delhi. I am going to travel to Denmark for 3 days, followed by Germany for 2 days and finally New York for 4 days. Please provide me with a budget summary for the trip in INR."
                )
            ]
        )

        response = await runner.run(
            travel_planner_node, user_input=message_history
        )
        assert isinstance(response.answer, travel_planner_output_model)
        assert isinstance(response.answer.travel_plan, str)
        assert isinstance(response.answer.Total_cost, float)
        assert isinstance(response.answer.Currency, str)


def test_return_into_structured(mock_llm):
    """Test that a node can return its structured result into context instead of returning it directly."""

    class StructuredModel(BaseModel):
        text: str
        number: int

    def return_structured_message(messages: MessageHistory, basemodel) -> Response:
        return Response(message=Message(role="assistant", content=basemodel(text="Hello", number=42)))

    node = rt.library.structured_llm(
        system_message="Hello",
        llm_model=mock_llm(structured=return_structured_message),
        return_into="structured_greeting",  # Store result in context
        schema=StructuredModel,
    )

<<<<<<< HEAD
    with rc.Runner() as run:
        result = run.run_sync(node, user_input=MessageHistory()).answer
=======
    with rt.Runner() as run:
        result = run.run_sync(node, message_history=MessageHistory()).answer
>>>>>>> 1d16ef66
        assert result is None  # The result should be None since it was stored in context
        stored = rt.context.get("structured_greeting")
        assert stored is not None
        assert stored.text == "Hello"
        assert stored.number == 42<|MERGE_RESOLUTION|>--- conflicted
+++ resolved
@@ -175,13 +175,8 @@
         schema=StructuredModel,
     )
 
-<<<<<<< HEAD
-    with rc.Runner() as run:
+    with rt.Runner() as run:
         result = run.run_sync(node, user_input=MessageHistory()).answer
-=======
-    with rt.Runner() as run:
-        result = run.run_sync(node, message_history=MessageHistory()).answer
->>>>>>> 1d16ef66
         assert result is None  # The result should be None since it was stored in context
         stored = rt.context.get("structured_greeting")
         assert stored is not None
