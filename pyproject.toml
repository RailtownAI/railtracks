--- conflicted
+++ resolved
@@ -18,13 +18,9 @@
     "colorama >= 0.4.6",
     "llama-index >= 0.12.0",
     "llama-index-llms-anthropic >= 0.6.0",
-<<<<<<< HEAD
-    "mcp >= 1.9.0",
-=======
     "llama-index-llms-openai >= 0.3.0,<=0.3.38",
     "mcp >= 1.9.0",
     "nltk >= 3.9.1",
->>>>>>> 2933ed19
     "openai <= 1.81.0",
     "pydantic >= 2.5.3,<3",
     "python-dotenv >= 1.0.0",
