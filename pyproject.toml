--- conflicted
+++ resolved
@@ -50,21 +50,15 @@
 ]
 
 lint.ignore = ["E501", "W191", "E114", "E117", "D206", "D300", "Q000", "Q002", "Q003", "COM812", "COM819"]
-<<<<<<< HEAD
-lint.fixable = ["F401", "F841",]
-=======
 
 fix = true
 lint.fixable = ["F401", "F841", ]
->>>>>>> c9d0e500
+
+exclude = [".git", "examples", "docs", ".venv", ".conda", "tests", "src/requestcompletion/visuals"]
 
 
 
 lint.mccabe.max-complexity = 10
-
-fix = true
-
-exclude = [".git", "examples", "docs", ".venv", ".conda", "tests", "src/requestcompletion/visuals"]
 
 
 
@@ -75,9 +69,4 @@
 [tool.pytest.ini_options]
 pythonpath = ["src"]
 testpaths = ["tests"]
-asyncio_mode = "auto"
-
-[tool.uv.workspace]
-members = [
-    "mcp_testing/node",
-]+asyncio_mode = "auto"