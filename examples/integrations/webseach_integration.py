--- conflicted
+++ resolved
@@ -5,11 +5,7 @@
 ##################################################################
 from dotenv import load_dotenv
 import os
-<<<<<<< HEAD
-from railtracks import connect_mcp, agent_node
-=======
 from railtracks import connect_mcp
->>>>>>> ba804e3b
 import railtracks as rt
 from railtracks.rt_mcp import MCPHttpParams
 import aiohttp
@@ -79,22 +75,6 @@
 
 ##################################################################
 # Example using the tools with an agent
-<<<<<<< HEAD
-if __name__ == "__main__":
-    tools = fetch_mcp_tools + [google_search]
-    agent = agent_node(
-        tool_nodes={*tools},
-        system_message="""You are an information gathering agent that can search the web.""",
-        llm_model=rt.llm.OpenAILLM("gpt-4o"),
-    )
-
-    user_prompt = """Tell me about Railtown AI."""
-    message_history = rt.llm.MessageHistory()
-    message_history.append(rt.llm.UserMessage(user_prompt))
-
-
-    result = rt.call_sync(agent, message_history)
-=======
 tools = fetch_mcp_tools + [google_search]
 agent = rt.agent_node(
     tool_nodes={*tools},
@@ -104,6 +84,5 @@
 )
 
 result = rt.call_sync(agent, "Tell me about Railtown AI.")
->>>>>>> ba804e3b
 
-    print(result)+print(result)