import asyncio
import os

import requestcompletion as rc
from mcp import StdioServerParameters
from requestcompletion.nodes.library.mcp_tool import from_mcp_server

# %%
# Install mcp_server_time for time tools:
MCP_COMMAND = "npx"
MCP_ARGS = ["mcp-remote", "https://mcp.paypal.com/sse"]
# Airbnb MCP server requires Node.js and the `npx` command to run.


#%%
# Discover all tools
tools = from_mcp_server(StdioServerParameters(command=MCP_COMMAND, args=MCP_ARGS))

parent_tool = rc.library.tool_call_llm(
    connected_nodes={*tools},
    pretty_name="Parent Tool",
    system_message=rc.llm.SystemMessage(
        "Provide a response using the tool when asked."
    ),
    model=rc.llm.OpenAILLM("gpt-4o"),
)

<<<<<<< HEAD
#%%
user_message = ("What tools can you use?")

#%%
with rc.Runner(executor_config=rc.ExecutorConfig(logging_setting="QUIET", timeout=1000)) as runner:
    message_history = rc.llm.MessageHistory(
        [
            rc.llm.UserMessage(
                user_message
            )
        ]
    )
=======
# %%
user_message = (
    "What is the current time in Vancouver, BC, Canada? "
    "Also, show me a listing for an Airbnb in Vancouver, BC, Canada."
)

# %%
with rc.Runner(
    executor_config=rc.ExecutorConfig(logging_setting="QUIET", timeout=1000)
) as runner:
    message_history = rc.llm.MessageHistory([rc.llm.UserMessage(user_message)])
>>>>>>> f72cf3f4
    response = asyncio.run(runner.run(parent_tool, message_history=message_history))

    print("Response:", response.answer)<|MERGE_RESOLUTION|>--- conflicted
+++ resolved
@@ -25,20 +25,7 @@
     model=rc.llm.OpenAILLM("gpt-4o"),
 )
 
-<<<<<<< HEAD
-#%%
-user_message = ("What tools can you use?")
 
-#%%
-with rc.Runner(executor_config=rc.ExecutorConfig(logging_setting="QUIET", timeout=1000)) as runner:
-    message_history = rc.llm.MessageHistory(
-        [
-            rc.llm.UserMessage(
-                user_message
-            )
-        ]
-    )
-=======
 # %%
 user_message = (
     "What is the current time in Vancouver, BC, Canada? "
@@ -50,7 +37,7 @@
     executor_config=rc.ExecutorConfig(logging_setting="QUIET", timeout=1000)
 ) as runner:
     message_history = rc.llm.MessageHistory([rc.llm.UserMessage(user_message)])
->>>>>>> f72cf3f4
+    
     response = asyncio.run(runner.run(parent_tool, message_history=message_history))
 
     print("Response:", response.answer)