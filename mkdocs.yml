--- conflicted
+++ resolved
@@ -115,14 +115,11 @@
   - LLM Support:
       - Supported Providers: llm_support/providers.md
       - Prompts and Context Injection: llm_support/prompts.md
-<<<<<<< HEAD
 
       - Multimodal:
           - Overview: llm_support/multimodal/overview.md
 
-=======
       - Streaming: llm_support/streaming.md
->>>>>>> f878657d
       
   # - Deployments:
   #     - Docker: deployments/docker.md
