--- conflicted
+++ resolved
@@ -51,10 +51,7 @@
   - Observability:
         - observability/index.md
         - Logging: observability/logging.md
-<<<<<<< HEAD
         - Streaming: observability/streaming.md
-=======
->>>>>>> 46333f5b
 
   - LLM Support:
       - llm_support/index.md
@@ -90,10 +87,6 @@
   - pymdownx.highlight
   - pymdownx.inlinehilite
   - pymdownx.snippets
-<<<<<<< HEAD
-  - pymdownx.superfences
-=======
->>>>>>> 46333f5b
   - pymdownx.tabbed:
         alternate_style: true
 
