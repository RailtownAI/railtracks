<<<<<<< HEAD
site_name: RailTracks Docs
site_url: https://something
=======
site_name: Railtracks Docs
site_url: https://railtownai.github.io/railtracks/
site_description: "Railtracks is a framework for building LLM-powered agents and applications."
>>>>>>> 745c4424

repo_name: railtracks
repo_url: https://github.com/RailtownAI/railtracks

theme:
  name: material
  logo: assets/logo.svg
  favicon: assets/logo.svg

  custom_dir: docs/overrides

  palette:
    - scheme: default
      primary: white
      toggle:
        icon: material/brightness-4
        name: Switch to dark mode

    - scheme: slate
      primary: black
      toggle:
        icon: material/brightness-5
        name: Switch to light mode

  features:
    - navigation.indexes
    - navigation.prefetch
    - navigation.path
    - navigation.top
    - navigation.footer
    - search.suggest
    - content.code.copy
    - content.code.highlight
    - content.code.annotate

plugins:
  - search
  - mermaid2

markdown_extensions:
  - pymdownx.emoji:
      emoji_generator: !!python/name:pymdownx.emoji.to_svg
  - admonition
  - pymdownx.details
  - pymdownx.tabbed:
      alternate_style: true
  - pymdownx.superfences:
      custom_fences:
        - name: mermaid
          class: mermaid
          format: !!python/name:mermaid2.fence_mermaid_custom
  - pymdownx.inlinehilite
  - pymdownx.snippets
  - pymdownx.highlight:
      anchor_linenums: true
      pygments_lang_class: true
      line_spans: __span

extra_css:
  - css/extra.css

extra:
  generator: false

nav:
  - Home: index.md

  - Quickstart: quickstart/quickstart.md

  - Background:
      - Agents: background/agents.md
      - Tools: background/tools.md
      - RAG: background/RAG.md
      - Async/Await: background/async_await.md
  
  - Tutorials:
      - Building your first agent: tutorials/byfa.md
      - Running your first agent: tutorials/ryfa.md
      - RAG system: tutorials/rag_tutorial.md
      - Controlling Flows and Wrapping Nodes: tutorials/flows.md

  - Tools + MCP:
      - Equip your LLMs: tools_mcp/tools_mcp.md
      - MCP:
          - Model Context Protocol: tools_mcp/mcp/mcp.md
          - Using MCP: tools_mcp/mcp/MCP_tools_in_RT.md
          - Creating an MCP: tools_mcp/mcp/RTtoMCP.md

      - Tools:
          - What is a Tool: tools_mcp/tools/tools.md
          - Functions as Tools: tools_mcp/tools/functions_as_tools.md
          - Agents as Tools: tools_mcp/tools/agents_as_tools.md

      - Integrations:
          - Notion: tools_mcp/guides/notion.md
          - Github: tools_mcp/guides/github.md
          - Python Sandbox: tools_mcp/guides/python_sandbox.md
          - Shell Bash: tools_mcp/guides/shell_bash.md
          - Slack: tools_mcp/guides/slack.md
          - Web Search: tools_mcp/guides/websearch_integration.md
      - RAG: tools_mcp/RAG.md

  - Observability:
      - Visualization: observability/visualization.md
      - Logging: observability/logging.md
      - Broadcasting: observability/broadcasting.md
      - Local Chat: observability/chat.md
      - Error Handling: observability/error_handling.md

  - LLM Support:
      - Supported Providers: llm_support/providers.md
      - Prompts and Context Injection: llm_support/prompts.md
      

  - Deployments:
      - Docker: deployments/docker.md

  - Advanced Usage:
      - Session: advanced_usage/session.md
      - Context: advanced_usage/context.md
      - Configuration: advanced_usage/config.md

  - Samples:
      - samples/index.md

<<<<<<< HEAD
  - System Internals:
      - Overview: system_internals/overview.md
      - Core Concepts: system_internals/concepts.md
      - Node Abstraction: system_internals/node.md
      - Session Management: system_internals/session.md
      - PubSub Messaging: system_internals/pubsub.md
      - Coordinator Orchestration: system_internals/coordinator.md
=======
  - API Reference: api_reference/railtracks.html


>>>>>>> 745c4424

  - API Reference: api_reference/railtracks.html<|MERGE_RESOLUTION|>--- conflicted
+++ resolved
@@ -1,11 +1,6 @@
-<<<<<<< HEAD
-site_name: RailTracks Docs
-site_url: https://something
-=======
 site_name: Railtracks Docs
 site_url: https://railtownai.github.io/railtracks/
 site_description: "Railtracks is a framework for building LLM-powered agents and applications."
->>>>>>> 745c4424
 
 repo_name: railtracks
 repo_url: https://github.com/RailtownAI/railtracks
@@ -131,7 +126,6 @@
   - Samples:
       - samples/index.md
 
-<<<<<<< HEAD
   - System Internals:
       - Overview: system_internals/overview.md
       - Core Concepts: system_internals/concepts.md
@@ -139,10 +133,9 @@
       - Session Management: system_internals/session.md
       - PubSub Messaging: system_internals/pubsub.md
       - Coordinator Orchestration: system_internals/coordinator.md
-=======
+
   - API Reference: api_reference/railtracks.html
 
 
->>>>>>> 745c4424
 
-  - API Reference: api_reference/railtracks.html+    