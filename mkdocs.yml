site_name: RailTracks Docs
site_url: https://something
theme:
  name: material
  features:
    - navigation.indexes
    - navigation.prefetch
    - search.suggest
    - content.code.copy
    - content.code.highlight
  code:
    highlight_theme:
      light: github
      dark: dracula





extra_css:
  - css/extra.css

nav:
  - Home: index.md




  - Tutorials:
        - tutorials/byfa.md
        - Background:
            - tutorials/guides/index.md
            - Agents: tutorials/guides/agents.md
            - Tools: tutorials/guides/tools.md

  - Tools + MCP:
      - tools_mcp/index.md
      - MCP:
          - tools_mcp/mcp/index.md
          - Using MCP: tools_mcp/mcp/MCP_tools_in_RT.md
          - Creating an MCP: tools_mcp/mcp/RTtoMCP.md

      - Tools:
          - tools_mcp/tools/index.md
          - Functions as Tools: tools_mcp/tools/functions_as_tools.md
          - Agents as Tools: tools_mcp/tools/agents_as_tools.md
          - Advanced Tooling: tools_mcp/tools/advanced_usage.md

      - Integrations:
        - Notion: tools_mcp/guides/notion.md
        - Github: tools_mcp/guides/github.md
        - Python Sandbox: tools_mcp/guides/python_sandbox.md
        - Shell Bash: tools_mcp/guides/shell_bash.md
        - Slack: tools_mcp/guides/slack.md
        - Web Search: tools_mcp/guides/websearch_integration.md

  - Observability:
        - observability/index.md
        - Visualization: observability/visualization.md
        - Logging: observability/logging.md
        - Streaming: observability/streaming.md
<<<<<<< HEAD
=======
        - Local Chat: observability/chat.md
>>>>>>> 8e930f2e
        - Error Handling: observability/error_handling.md

  - LLM Support:
      - llm_support/index.md
      - Prompts and Context Injection: llm_support/prompts.md
      - Configuration: llm_support/config.md

  - Deployments:
        - deployments/index.md

  - Advanced Usage:
        - advanced_usage/index.md
        - Context: advanced_usage/context.md
        - Prompt Injection: advanced_usage/prompt_injection.md

  - Samples:
      - samples/index.md

  - System Internals:
        - system_internals/index.md
        - Coordinator: system_internals/Coordinator.md

  - API Reference:
      - api_reference/index.md
  
  - System Overviews:
      - system_internals/index.md
<<<<<<< HEAD
      - Node: system_internals/node.md
      - Session: system_internals/session.md
      - PubSub: system_internals/pubsub.md
      - Coordinator: system_internals/coordinator.md
=======
      - Core Concepts: system_internals/concepts.md
      - Node Abstraction: system_internals/node.md
      - Session Management: system_internals/session.md
      - PubSub Messaging: system_internals/pubsub.md
      - Coordinator Orchestration: system_internals/coordinator.md
>>>>>>> 8e930f2e


plugins:
  - search
  - mermaid2



markdown_extensions:
  - pymdownx.emoji:
      emoji_generator: !!python/name:pymdownx.emoji.to_svg
  - admonition
  - pymdownx.details
  - pymdownx.tabbed:
      alternate_style: true
  - pymdownx.superfences:
      custom_fences:
        - name: mermaid
          class: mermaid
          format: !!python/name:mermaid2.fence_mermaid_custom
  - pymdownx.inlinehilite
  - pymdownx.snippets
  - codehilite
  - pymdownx.highlight:
      anchor_linenums: true
  - attr_list

<|MERGE_RESOLUTION|>--- conflicted
+++ resolved
@@ -59,10 +59,7 @@
         - Visualization: observability/visualization.md
         - Logging: observability/logging.md
         - Streaming: observability/streaming.md
-<<<<<<< HEAD
-=======
         - Local Chat: observability/chat.md
->>>>>>> 8e930f2e
         - Error Handling: observability/error_handling.md
 
   - LLM Support:
@@ -90,18 +87,11 @@
   
   - System Overviews:
       - system_internals/index.md
-<<<<<<< HEAD
-      - Node: system_internals/node.md
-      - Session: system_internals/session.md
-      - PubSub: system_internals/pubsub.md
-      - Coordinator: system_internals/coordinator.md
-=======
       - Core Concepts: system_internals/concepts.md
       - Node Abstraction: system_internals/node.md
       - Session Management: system_internals/session.md
       - PubSub Messaging: system_internals/pubsub.md
       - Coordinator Orchestration: system_internals/coordinator.md
->>>>>>> 8e930f2e
 
 
 plugins:
