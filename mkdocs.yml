site_name: RailTracks Docs
site_url: https://something
theme:
  name: material
  features:
    - navigation.indexes
<<<<<<< HEAD

    - navigation.prefetch
    - search.suggest
    - content.code.copy
  code:
    highlight_theme:
      light: github
      dark: dracula
=======
    - navigation.sections
    # - navigation.instant  # Disabled due to conflict with mermaid2 plugin
    - navigation.prefetch
    - search.suggest
    - content.code.copy
    - content.code.highlight

markdown_extensions:
  - codehilite
  - pymdownx.highlight:
      anchor_linenums: true
  - pymdownx.inlinehilite
  - pymdownx.snippets
  - pymdownx.superfences
>>>>>>> 4e935866


extra_css:
  - css/extra.css

nav:
  - Home: index.md


  - Guides:
        - guides/index.md
        - Agents: guides/agents.md
        - Tools: guides/tools.md

  - Tutorials:
        - tutorials/byfa.md




  - Tools + MCP:
      - tools_mcp/index.md
      - Create Your Own Tool: tools_mcp/create_your_own.md
      - MCP:
          - tools_mcp/mcp/index.md
          - Using MCP: tools_mcp/mcp/MCP_tools_in_RT.md
          - Creating an MCP: tools_mcp/mcp/RTtoMCP.md

      - Integrations:
        - Notion: tools_mcp/guides/notion.md
        - Github: tools_mcp/guides/github.md
        - Python Sandbox: tools_mcp/guides/python_sandbox.md
        - Shell Bash: tools_mcp/guides/shell_bash.md
        - Slack: tools_mcp/guides/slack.md
        - Web Search: tools_mcp/guides/websearch_integration.md

  - Observability:
        - observability/index.md
        - Logging: observability/logging.md
        - Streaming: observability/streaming.md

  - LLM Support:
      - llm_support/index.md
      - Prompts and Context Injection: llm_support/prompts.md

  - Deployments:
        - deployments/index.md

  - Advanced Usage:
        - advanced_usage/index.md
        - Context: advanced_usage/context.md
        - Prompt Injection: advanced_usage/prompt_injection.md

  - Samples:
      - samples/index.md

  - System Internals:
        - system_internals/index.md
        - Coordinator: system_internals/Coordinator.md

  - API Reference:
      - api_reference/index.md
  
  - System Overviews:
      - system_internals/index.md
      - Node: system_internals/node.md
      - Runner: system_internals/runner.md
      - PubSub: system_internals/pubsub.md
      - Coordinator: system_internals/coordinator.md


plugins:
  - search
  - mkdocstrings
  - mermaid2
<<<<<<< HEAD


markdown_extensions:
  - pymdownx.emoji:
      emoji_generator: !!python/name:pymdownx.emoji.to_svg
  - admonition
  - pymdownx.details
  - pymdownx.tabbed:
      alternate_style: true
  - pymdownx.superfences:
      custom_fences:
        - name: mermaid
          class: mermaid
          format: !!python/name:mermaid2.fence_mermaid_custom
  - pymdownx.inlinehilite
  - pymdownx.snippets
  - codehilite
  - pymdownx.highlight:
      anchor_linenums: true
  - attr_list


extra_css:
  - css/extra.css





=======
  # - awesome-pages

markdown_extensions:
  - pymdownx.emoji:
      emoji_generator: !!python/name:pymdownx.emoji.to_svg
>>>>>>> 4e935866
<|MERGE_RESOLUTION|>--- conflicted
+++ resolved
@@ -4,31 +4,18 @@
   name: material
   features:
     - navigation.indexes
-<<<<<<< HEAD
-
+    - navigation.sections
     - navigation.prefetch
     - search.suggest
     - content.code.copy
+    - content.code.highlight
   code:
     highlight_theme:
       light: github
       dark: dracula
-=======
-    - navigation.sections
-    # - navigation.instant  # Disabled due to conflict with mermaid2 plugin
-    - navigation.prefetch
-    - search.suggest
-    - content.code.copy
-    - content.code.highlight
 
-markdown_extensions:
-  - codehilite
-  - pymdownx.highlight:
-      anchor_linenums: true
-  - pymdownx.inlinehilite
-  - pymdownx.snippets
-  - pymdownx.superfences
->>>>>>> 4e935866
+
+
 
 
 extra_css:
@@ -104,7 +91,7 @@
   - search
   - mkdocstrings
   - mermaid2
-<<<<<<< HEAD
+
 
 
 markdown_extensions:
@@ -129,15 +116,3 @@
 
 extra_css:
   - css/extra.css
-
-
-
-
-
-=======
-  # - awesome-pages
-
-markdown_extensions:
-  - pymdownx.emoji:
-      emoji_generator: !!python/name:pymdownx.emoji.to_svg
->>>>>>> 4e935866
