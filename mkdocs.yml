site_name: RailTracks Docs
site_url: https://something

repo_name: railtracks
repo_url: https://github.com/RailtownAI/railtracks

theme:
  name: material

  palette:
    - scheme: default
      toggle:
        icon: material/brightness-6
        name: Switch to dark mode

    - scheme: slate
      toggle:
        icon: material/brightness-4
        name: Switch to light mode

  features:
    - navigation.indexes
    - navigation.prefetch
    - navigation.path
    - navigation.top
    - navigation.footer
    - search.suggest
    - content.code.copy
    - content.code.highlight
    - content.code.annotate

plugins:
  - search
  - mermaid2

markdown_extensions:
  - pymdownx.emoji:
      emoji_generator: !!python/name:pymdownx.emoji.to_svg
  - admonition
  - pymdownx.details
  - pymdownx.tabbed:
      alternate_style: true
  - pymdownx.superfences:
      custom_fences:
        - name: mermaid
          class: mermaid
          format: !!python/name:mermaid2.fence_mermaid_custom
  - pymdownx.inlinehilite
  - pymdownx.snippets
  - pymdownx.highlight:
      anchor_linenums: true
      pygments_lang_class: true

extra_css:
  - css/extra.css

extra:
  generator: false

nav:
  - Home: index.md

  - Quickstart: quickstart/index.md
  
  - Tutorials:
<<<<<<< HEAD
        - Background:
            - Agents: tutorials/guides/agents.md
            - Tools: tutorials/guides/tools.md
        - tutorials/byfa.md
        - tutorials/ryfa.md
        - tutorials/node_builder.md
        - tutorials/yet_another_weather_bot.md
=======
      - Background:
          - Agents: tutorials/guides/agents.md
          - Tools: tutorials/guides/tools.md
      - Building your first agent: tutorials/byfa.md
      - Running your first agent: tutorials/ryfa.md
      - WeatherAgent: tutorials/yet_another_weather_bot.md
>>>>>>> e63ebbb1

  - Tools + MCP:
      - Equip your LLMs: tools_mcp/tools_mcp.md
      - MCP:
          - Model Context Protocol: tools_mcp/mcp/mcp.md
          - Using MCP: tools_mcp/mcp/MCP_tools_in_RT.md
          - Creating an MCP: tools_mcp/mcp/RTtoMCP.md

      - Tools:
          - What is a Tool: tools_mcp/tools/tools.md
          - Functions as Tools: tools_mcp/tools/functions_as_tools.md
          - Agents as Tools: tools_mcp/tools/agents_as_tools.md
          - Advanced Tooling: tools_mcp/tools/advanced_usage.md

      - Integrations:
          - Notion: tools_mcp/guides/notion.md
          - Github: tools_mcp/guides/github.md
          - Python Sandbox: tools_mcp/guides/python_sandbox.md
          - Shell Bash: tools_mcp/guides/shell_bash.md
          - Slack: tools_mcp/guides/slack.md
          - Web Search: tools_mcp/guides/websearch_integration.md

  - Observability:
      - Visualization: observability/visualization.md
      - Logging: observability/logging.md
      - Broadcasting: observability/broadcasting.md
      - Local Chat: observability/chat.md
      - Error Handling: observability/error_handling.md

  - LLM Support:
      - Supported Providers: llm_support/providers.md
      - Prompts and Context Injection: llm_support/prompts.md
      - Configuration: llm_support/config.md

  - Deployments:
      - Docker: deployments/docker.md

  - Advanced Usage:
      - Context: advanced_usage/context.md
      - Prompt Injection: advanced_usage/prompt_injection.md
      - Custom Nodes: advanced_usage/node_builder.md

  - Samples:
      - samples/index.md

  - System Internals:
      - Overview: system_internals/overview.md
      - Core Concepts: system_internals/concepts.md
      - Node Abstraction: system_internals/node.md
      - Session Management: system_internals/session.md
      - PubSub Messaging: system_internals/pubsub.md
      - Coordinator Orchestration: system_internals/coordinator.md

  - API Reference:
      - Generated: api_reference/generated/index.html

      - Components:
          - api_reference/components/api_provider_wrappers.md
          - api_reference/components/chat_tool_call_node.md
          - api_reference/components/chat_ui.md
          - api_reference/components/chunking_service.md
          - api_reference/components/cli_entry_point.md
          - api_reference/components/cloud_model_wrappers.md
          - api_reference/components/context_management.md
          - api_reference/components/embedding_service.md
          - api_reference/components/exception_handling.md
          - api_reference/components/execution_info.md
          - api_reference/components/executor_configuration.md
          - api_reference/components/function_node_base.md
          - api_reference/components/graph_serialization.md
          - api_reference/components/in_memory_vector_store.md
          - api_reference/components/jupyter_compatibility.md
          - api_reference/components/llm_messaging.md
          - api_reference/components/llm_node_base.md
          - api_reference/components/local_model_wrappers.md
          - api_reference/components/logger_creation.md
          - api_reference/components/logging_actions.md
          - api_reference/components/logging_configuration.md
          - api_reference/components/mcp_client_server.md
          - api_reference/components/mcp_tool_connection.md
          - api_reference/components/model_error_handling.md
          - api_reference/components/model_interaction.md
          - api_reference/components/node_building.md
          - api_reference/components/node_creation_validation.md
          - api_reference/components/node_interaction.md
          - api_reference/components/node_invocation_validation.md
          - api_reference/components/node_management.md
          - api_reference/components/node_manifest.md
          - api_reference/components/node_state_management.md
          - api_reference/components/node_to_mcp_server.md
          - api_reference/components/profiling.md
          - api_reference/components/prompt_formatting.md
          - api_reference/components/prompt_injection.md
          - api_reference/components/publisher.md
          - api_reference/components/pubsub_messaging.md
          - api_reference/components/rag_core.md
          - api_reference/components/rag_node.md
          - api_reference/components/rag_utilities.md
          - api_reference/components/request_management.md
          - api_reference/components/response_handling.md
          - api_reference/components/rt_state_management.md
          - api_reference/components/serialization.md
          - api_reference/components/session_management.md
          - api_reference/components/state_management.md
          - api_reference/components/state_utilities.md
          - api_reference/components/task_execution.md
          - api_reference/components/terminal_node_base.md
          - api_reference/components/text_object_management.md
          - api_reference/components/tool_call_node_base.md
          - api_reference/components/tool_callable_node.md
          - api_reference/components/tool_management.md
          - api_reference/components/tool_parsing.md
          - api_reference/components/vector_store_base.md
          - api_reference/components/vector_store_factory.md
          - api_reference/components/vector_store_utilities.md
      - Features:
          - api_reference/features/cli_interface.md
          - api_reference/features/context_management.md
          - api_reference/features/exception_handling.md
          - api_reference/features/llm_integration.md
          - api_reference/features/logging_profiling.md
          - api_reference/features/mcp_integration.md
          - api_reference/features/node_interaction.md
          - api_reference/features/node_management.md
          - api_reference/features/rag_system.md
          - api_reference/features/state_management.md
          - api_reference/features/task_execution.md
          - api_reference/features/tool_management.md
          - api_reference/features/validation.md

<|MERGE_RESOLUTION|>--- conflicted
+++ resolved
@@ -63,22 +63,12 @@
   - Quickstart: quickstart/index.md
   
   - Tutorials:
-<<<<<<< HEAD
-        - Background:
-            - Agents: tutorials/guides/agents.md
-            - Tools: tutorials/guides/tools.md
-        - tutorials/byfa.md
-        - tutorials/ryfa.md
-        - tutorials/node_builder.md
-        - tutorials/yet_another_weather_bot.md
-=======
       - Background:
           - Agents: tutorials/guides/agents.md
           - Tools: tutorials/guides/tools.md
       - Building your first agent: tutorials/byfa.md
       - Running your first agent: tutorials/ryfa.md
       - WeatherAgent: tutorials/yet_another_weather_bot.md
->>>>>>> e63ebbb1
 
   - Tools + MCP:
       - Equip your LLMs: tools_mcp/tools_mcp.md
