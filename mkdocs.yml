--- conflicted
+++ resolved
@@ -6,13 +6,8 @@
 
 theme:
   name: material
-<<<<<<< HEAD
   logo: assets/logo.svg
   favicon: assets/logo.svg
-=======
-  logo: assets/Railtracks_logo-01.png
-  favicon: assets/Railtracks_logo-01.png
->>>>>>> 0bcba9a7
 
   palette:
     - scheme: default
