# How to Run Your First Agent

## Calling the Agent directly
Once you have defined your agent class ([Build Your First Agent](byfa.md)) you can then run your workflow and see results!

To begin you just have to use **`call`** method from RailTracks. This is an asynchronous method so you will need to run it in an async context.

=== "Asynchronous"
    ```python
    --8<-- "docs/scripts/first_agent.py:call"
    ```

!!! tip "Agent input options"
    There are multiple ways to provide input to your agent.
    
    ???+ example "single user message"
        If you'd like to simply provide a single user message, you can pass it as a string directly to the **`call`** 

    ???+ example "few-shot prompting"
        If you want to provide a few-shot prompt, you can pass a list of messages to the `call` functions, with the specific message for each role being passed as an input to its specific role ie (**`rt.llm.UserMessage`** for user, **`rt.llm.AssistantMessage`** for assistant): 
        ```python
        --8<-- "docs/scripts/first_agent.py:fewshot"
        ```
        

!!! info "Asynchronous Execution"
    Since the **`call`** function is asynchronous and needs to be awaited, you should ensure that you are running this code within an asynchronous context like the **`main`** function in the code snippet above.

    **Jupyter Notebooks**: If you are using in a notebook, you can run the code in a cell with **`await`** directly.
    
    For more info on using `async/await` in RT, see [Async/Await in Python](./guides/async_await.md).

!!! info "Dynamic Runtime Configuration"

<<<<<<< HEAD
    If you pass `llm` to `agent_node` and then a different llm model to either `call` or `call_sync` functions, RailTracks will use the latter one. If you pass `system_message` to `agent_node` and then another `system_message` to either `call` or `call_sync`, the system messages will be stacked.
=======
    If you pass `llm_model` to `agent_node` and then a different llm model to `call` function, RailTracks will use the latter one. If you pass `system_message` to `agent_node` and then another `system_message` to `call`, the system messages will be stacked.
>>>>>>> e5d8afa5

    ??? example
        ```python
            --8<-- "docs/scripts/first_agent.py:imports"

            --8<-- "docs/scripts/first_agent.py:weather_response"

            --8<-- "docs/scripts/first_agent.py:first_agent"

            --8<-- "docs/scripts/first_agent.py:dynamic_prompts"
        ```
        In this example RailTracks will use claude rather than chatgpt and the `system_message` will become
        `"You are a helpful assistant that answers weather-related questions. If not specified, the user is talking about Vancouver."`

Just like that you have run your first agent!

---
## Calling the Agent within a Session
Alternatively, you can run your agent within a session using the **`rt.Session`** context manager. This allows you to manage the session state and run multiple agents or workflows within the same session and providing various options such as setting a timeout, a shared context ([Context](../advanced_usage/context.md)), and more.

```python
--8<-- "docs/scripts/first_agent.py:session"
```

For more details on how to use sessions, please refer to the [Sessions](../advanced_usage/session.md) documentation.
## Retrieving the Results of a Run

All agents return a response object which you can use to get the last message or the entire message history if you would prefer.

!!! info "Reponse of a Run"
    === "Unstructured Response"
        In the __unstructured response__ example, the last message from the agent and the entire message history can be accessed using the `text` and `message_history` attributes of the response object, respectively.
        
        ```python
        print(f"Last Message: {response.text}")
        print(f"Message History: {response.message_history}")
        ```

    === "Structured Response"

        !!! example inline end "WeatherResponse"

            ```python
            --8<-- "docs/scripts/first_agent.py:weather_response"
            ```
        In the structured response example, the `output_schema` parameter is used to define the expected output structure. The response can then be accessed using the `structured` attribute.
        
        ```python
        print(f"Condition: {response.structured.condition}")
        print(f"Temperature: {response.structured.temperature}")
        ```<|MERGE_RESOLUTION|>--- conflicted
+++ resolved
@@ -32,11 +32,7 @@
 
 !!! info "Dynamic Runtime Configuration"
 
-<<<<<<< HEAD
-    If you pass `llm` to `agent_node` and then a different llm model to either `call` or `call_sync` functions, RailTracks will use the latter one. If you pass `system_message` to `agent_node` and then another `system_message` to either `call` or `call_sync`, the system messages will be stacked.
-=======
-    If you pass `llm_model` to `agent_node` and then a different llm model to `call` function, RailTracks will use the latter one. If you pass `system_message` to `agent_node` and then another `system_message` to `call`, the system messages will be stacked.
->>>>>>> e5d8afa5
+    If you pass `llm` to `agent_node` and then a different llm model to `call` function, RailTracks will use the latter one. If you pass `system_message` to `agent_node` and then another `system_message` to `call`, the system messages will be stacked.
 
     ??? example
         ```python
