# 🔍 Tutorial: Using Retrieval-Augmented Generation (RAG)

This tutorial will get you from zero to RAG-powered agent in just a few minutes. We'll cover how Railtracks can help you build the perfect RAG Agent for your needs.

!!! tip "Don't know what RAG is or why you might want to use it? Check out our brief explainer [here](../background/RAG.md)"

<<<<<<< HEAD
## 🤔 Why Should You Care About RAG?

LLMs are incredibly smart, but they have some pretty big limitations:

- 🚫 **No access to your private data** (company docs, internal policies, recent updates)
- 📅 **Knowledge cutoff dates** mean they miss recent information
- 🎭 **Hallucinations** when they confidently make up facts

RAG solves all of these problems by giving your AI access to real, up-to-date information from your own documents.

!!! tip "When RAG Shines ✨"
    RAG is perfect when you need:

    - **Grounded answers** from internal docs, policies, FAQs, or knowledge bases
    - **Real-time accuracy** with frequently changing information
    - **Source traceability** to show exactly where answers come from
    - **Smart retrieval** when your knowledge base is too large for prompts

!!! warning "When RAG Might Be Overkill"
    Skip RAG if:

    - You only need general world knowledge your model already has
    - Your entire knowledge base easily fits in a single prompt
    - You're doing creative writing rather than fact-based responses

## 🔧 How RAG Works (Behind the Magic)

When you create a RAG node, RailTracks automatically handles these stages for you:

### RAG Pipeline Steps
=== "1. 📄 Chunk"
    Split each document into manageable text chunks using a token-aware strategy.
=== "2. 🔢 Embed"
    Convert each chunk to a vector using an embedding model.
=== "3. 💾 Store"
    Write vectors and associated text/metadata to a vector store (in-memory by default).
=== "4. 🔍 Search"
    At query time, embed the question and perform a similarity search to retrieve top-k relevant chunks.
=== "5. 🎯 Compose Prompt"
    Join retrieved snippets into a context string and pass it to an LLM for a grounded answer.

!!! note "Set It and Forget It"
    You don't need to wire these stages yourself when using the prebuilt node—they're executed during node construction and on each query automatically!
=======

When you create a RAG node, Railtracks automatically take care of chunking, embedding, and searching for you making it easy to use. All you need to do is provide a text file and let Railtracks take care of it for you from there. Let's look at an example of what this could look like.
>>>>>>> 745c4424

## 🚀 Quickstart: Prebuilt RAG Node (Recommended)

This is the easiest way to add RAG to your app. Let's build a simple knowledge base in under 10 lines of code:

```python
--8<-- "docs/scripts/rag_examples.py:simple_rag_example"
```

!!! example "Example Output"
    Your RAG node can now answer questions based on your documents:

    Query: `"Who is Steve?"`

    Response: `"In our company, Steve is the lead engineer and ..."`

### 🎛️ Key Parameters You'll Want to Tune

!!! tip "Parameter Guide" 
    - **`documents`**: List of raw text strings to process 
    - **`embed_model`**: Embedding model name (e.g., "text-embedding-3-small") 
    - **`token_count_model`**: Model used for token-aware chunking (affects chunk_size units) 
    - **`chunk_size`**: Approximate tokens per chunk 
    - **`chunk_overlap`**: Token overlap between chunks to preserve context across boundaries 
    - **`top_k`** (on query): How many chunks to retrieve for a question

### 📁 Working with Files

To use text files as your data source, read them first, then pass the content to `rag_node`:

```python
--8<-- "docs/scripts/rag_examples.py:rag_with_files"
```

!!! warning "File Format Requirements" 
    - Files must be UTF-8 text 
    - For PDFs or other binary formats, extract text first using appropriate libraries 
    - For large corpora or advanced storage (e.g., FAISS/Qdrant), consider building a custom node

## 🎯 What Happens Under the Hood?

When you call `rag_node(...)`, here's the magic that happens automatically:

### Automated RAG Pipeline
=== "📖 Document Ingestion"
    Reads your raw text strings.

=== "✂️ Chunking"
    Splits documents into chunks based on `chunk_size` and `chunk_overlap` using a token-aware strategy tied to `token_count_model`.

=== "🧠 Embeddings"
    Calls the embedding service to embed each chunk into vectors using `embed_model`.

=== "📚 Storage"
    Writes VectorRecords (vector + text + metadata) into the default vector store (in-memory for quick starts).

=== "🔍 Retrieval on Query"
    Embeds the query and performs a vector similarity search to get the `top_k` most relevant snippets.

=== "📝 Prompt Composition"
    You turn the retrieved snippets into a context string and pass it to your LLM.

!!! success "Zero Configuration Required"
    You don't need to manage these steps yourself with the prebuilt node—they're executed automatically with sensible defaults!

## 🎯 Suggestion for Best Results

### 🧩 Chunk Size and Overlap

- **Suggested Range**: 600–1200 tokens with 10–20% overlap
- **Size Trade-offs**
    - **Larger chunks** → More context but less precise retrieval
    - **Smaller chunks** → More precise but may fragment meaning

### 🧠 Embedding Model Selection

- **`"text-embedding-3-small"`** → Cost-effective default for most use cases 
- **Upgrade to stronger models** when dealing with nuanced queries or specialized domains

### 📊 Top-K Retrieval

- **Start with 3–5** for most applications 
- **Increase for fragmented content** or highly diverse corpora 
- **Monitor performance** to avoid retrieving too much irrelevant context

### 💾 Storage Options

- **Default**: In-memory store (perfect for development and testing) 
- **Production**: Consider persistent stores like FAISS/Qdrant for larger datasets 
- **Custom configuration**: Use `store_config` parameter for advanced setups

---

!!! success "Next Steps"
    Ready to build something more advanced? Check out:

    - [RAG Reference Documentation](../tools_mcp/RAG.md) for custom implementations
    - [Tools Documentation](../tools_mcp/tools/tools.md) for integrating RAG with other capabilities
    - [Advanced Usage Patterns](../advanced_usage/context.md) for complex workflows<|MERGE_RESOLUTION|>--- conflicted
+++ resolved
@@ -4,54 +4,8 @@
 
 !!! tip "Don't know what RAG is or why you might want to use it? Check out our brief explainer [here](../background/RAG.md)"
 
-<<<<<<< HEAD
-## 🤔 Why Should You Care About RAG?
-
-LLMs are incredibly smart, but they have some pretty big limitations:
-
-- 🚫 **No access to your private data** (company docs, internal policies, recent updates)
-- 📅 **Knowledge cutoff dates** mean they miss recent information
-- 🎭 **Hallucinations** when they confidently make up facts
-
-RAG solves all of these problems by giving your AI access to real, up-to-date information from your own documents.
-
-!!! tip "When RAG Shines ✨"
-    RAG is perfect when you need:
-
-    - **Grounded answers** from internal docs, policies, FAQs, or knowledge bases
-    - **Real-time accuracy** with frequently changing information
-    - **Source traceability** to show exactly where answers come from
-    - **Smart retrieval** when your knowledge base is too large for prompts
-
-!!! warning "When RAG Might Be Overkill"
-    Skip RAG if:
-
-    - You only need general world knowledge your model already has
-    - Your entire knowledge base easily fits in a single prompt
-    - You're doing creative writing rather than fact-based responses
-
-## 🔧 How RAG Works (Behind the Magic)
-
-When you create a RAG node, RailTracks automatically handles these stages for you:
-
-### RAG Pipeline Steps
-=== "1. 📄 Chunk"
-    Split each document into manageable text chunks using a token-aware strategy.
-=== "2. 🔢 Embed"
-    Convert each chunk to a vector using an embedding model.
-=== "3. 💾 Store"
-    Write vectors and associated text/metadata to a vector store (in-memory by default).
-=== "4. 🔍 Search"
-    At query time, embed the question and perform a similarity search to retrieve top-k relevant chunks.
-=== "5. 🎯 Compose Prompt"
-    Join retrieved snippets into a context string and pass it to an LLM for a grounded answer.
-
-!!! note "Set It and Forget It"
-    You don't need to wire these stages yourself when using the prebuilt node—they're executed during node construction and on each query automatically!
-=======
 
 When you create a RAG node, Railtracks automatically take care of chunking, embedding, and searching for you making it easy to use. All you need to do is provide a text file and let Railtracks take care of it for you from there. Let's look at an example of what this could look like.
->>>>>>> 745c4424
 
 ## 🚀 Quickstart: Prebuilt RAG Node (Recommended)
 
