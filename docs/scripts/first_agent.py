--- conflicted
+++ resolved
@@ -51,13 +51,6 @@
 )
 async def top_level():
 
-<<<<<<< HEAD
-response = rt.call_sync(
-    WeatherAgent,
-    user_input=rt.llm.MessageHistory([system_message, user_message]),
-    llm=rt.llm.AnthropicLLM("claude-3-5-sonnet-20241022"),
-)
-=======
     response = await rt.call(
         WeatherAgent,
         user_input=rt.llm.MessageHistory([system_message, user_message]),
@@ -65,7 +58,6 @@
     )
 
     return response
->>>>>>> e5d8afa5
 # --8<-- [end: dynamic_prompts]
 response = asyncio.run(top_level())
 print(response.structured.temperature)
