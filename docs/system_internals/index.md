--- conflicted
+++ resolved
@@ -2,21 +2,8 @@
 
 Welcome to the internal architecture overview of RailTracks, our framework for building agentic workflows. This document provides a high-level understanding of how the system is structured and how its different components interact with each other.
 
-<<<<<<< HEAD
-## Outline
-- Execution Flow
-- Core Components
-    - [Session](session.md)
-    - [PubSub System](pubsub.md)
-    - [Coordinator](coordinator.md)
-    - [RTState](rtstate.md)
-
 ## Execution Flow
 
-=======
-## Execution Flow
-
->>>>>>> 8e930f2e
 1. **Agent Creation**: Users create an agent using `rt.agent_node(...)` customizing the various different available parameters such as `llm_model`, `system_message`, and `tool_nodes`. 
 2. **Session Initialization**: The `Session` is initialized as a context manager, which sets up the necessary components like `RTPublisher`, `Coordinator`, and `RTState`.
 3. **Agent Execution**: Users run the agent by calling `call` or `call_sync` methods inside the context with the appropriate parameters given the setup of their agent.
@@ -28,9 +15,6 @@
     C --> |Runs Agent and Returns Results| D[Results]
     B --> |Saves the temporal State| E[RTState]
     D --> |Saves output| E[RTState]
-<<<<<<< HEAD
-```
-=======
 ```
 
 ## Core Architectural Principles
@@ -46,5 +30,4 @@
     - [Session](session.md)
     - [PubSub System](pubsub.md)
     - [Coordinator](coordinator.md)
-    - [RTState](rtstate.md)
->>>>>>> 8e930f2e
+    - [RTState](rtstate.md)