# Global Context

Railtracks includes a concept of global context, letting you store and retrieve shared information across the lifecycle of a run. This makes it easy to coordinate data like config settings, environment flags, or shared resources.

## What is Global Context?

The context system gives you a simple and clear API for interacting with shared values. It's scoped to the duration of a run, so everything is neatly contained within that execution lifecycle. One of the key features of the context system is that it can be accessed from within any node in your workflow, making it ideal for sharing data between different parts of your application.

## Core Functions

You can use the context with the following main functions:

* `rt.context.get(key, default=None)` - Retrieves a value from the context
* `rt.context.put(key, value)` - Stores a value in the context
* `rt.context.update(dict)` - Updates multiple values in the context at once
* `rt.context.delete(key)` - Removes a value from the context

## Quick Example

Here’s how you can use context during a run:

```python
import railtracks as rt

# Set up some context data
data = {"var_1": "value_1"}

with rt.Session(context=data):
    rt.context.get("var_1")  # Outputs: value_1
    rt.context.get("var_2", "default_value")  # Outputs: default_value

    rt.context.put("var_2", "value_2")  # Sets var_2 to value_2
    rt.context.put("var_1", "new_value_1")  # Replaces var_1 with new_value_1
```

<<<<<<< HEAD
!!! tip "Context in Any Node"
    The context can be accessed from within **any node** in your RailTracks workflow, regardless of where the node is defined or how it's called:
=======
!!! tip "Context in a Node"
    The context can be accessed from within **any node** in your Railtracks workflow, regardless of where the node is defined or how it's called:
>>>>>>> 745c4424
    
    ```python
    import railtracks as rt
    
    @rt.to_node
    def some_node():
        return rt.context.get("var_1")
    
    with rt.Runner(context={"var_1": "value_1"}):
        await rt.call(some_node)
    ```

!!! warning
    The context only exists while the run is active. After that, it's gone.

## Real-World Examples

### Prevent Hallucinations in Agentic Systems
In agentic systems, you can use context to store important facts or constraints that agents will need to use. This helps reduce hallucinations by providing a reliable source of truth.

```python
import railtracks as rt
from railtracks import agent_node, context
from railtracks.llm import OpenAILLM

# Define a tool that uses context
@rt.function_node
def find_issue(input: str) -> str:
    issue = get_issue_from_input(input)  # Assume this function finds an issue number from the input
    return context.put("issue_number", issue)

@rt.function_node
def comment_on_issue(comment: str):
    try:
        issue = context.get("issue_number")
    except KeyError:
        return "No relevant issue is available."
    
    comment_on_github_issue(issue, comment)  # Assume this function comments on the issue

# Define the agent with the tool
GitHubAgent = agent_node(
    tool_nodes=[find_issue, comment_on_issue],
    llm=OpenAILLM("gpt-4o"),
    system_message="You are an agent that provides information based on important facts.",
)

# Run the agent
with rt.Session:
    response = await rt.call(
        GitHubAgent,
        "What is the last issue created? Please write a comment on it."
    )
```


### Prompt Injection

One of the most powerful features built on top of the context system is "prompt injection" (also called "context injection"). This allows dynamically inserting values from the global context into prompts for LLMs:

```python
import railtracks as rt
from railtracks.llm import OpenAILLM

# Define a prompt with placeholders
system_message = "You are a {assistant_type} assistant. The user's name is {user_name}."

# Create an LLM node with this prompt
assistant = rt.agent_node(
    name="Assistant",
    system_message=system_message,
    llm=OpenAILLM("gpt-4o"),
)

# Run with context values
with rt.Session(context={
    "assistant_type": "friendly and helpful",
    "user_name": "Alex"
}):
    response = await rt.call(
        assistant, 
        user_input="Can you help me with my project?"
    )
```

In this example, the system message will be expanded to: "You are a friendly and helpful assistant. The user's name is Alex."

!!! tip
    For more details on prompt injection, see the [Prompts and Context Injection](../llm_support/prompts.md) documentation.

## Benefits of Using Context

!!! info "Why use the context system?"
    The context system provides several advantages over alternatives like global variables

1. **Safer and clearer** way to manage shared values
2. Makes runs more **predictable**
3. Makes data easier to **reason about**
4. **Reduces repetitive code**
5. Keeps **sensitive information** out of LLM inputs
6. Provides **clean scoping** tied to execution lifecycle
<|MERGE_RESOLUTION|>--- conflicted
+++ resolved
@@ -33,13 +33,8 @@
     rt.context.put("var_1", "new_value_1")  # Replaces var_1 with new_value_1
 ```
 
-<<<<<<< HEAD
-!!! tip "Context in Any Node"
-    The context can be accessed from within **any node** in your RailTracks workflow, regardless of where the node is defined or how it's called:
-=======
 !!! tip "Context in a Node"
     The context can be accessed from within **any node** in your Railtracks workflow, regardless of where the node is defined or how it's called:
->>>>>>> 745c4424
     
     ```python
     import railtracks as rt
