--- conflicted
+++ resolved
@@ -94,15 +94,9 @@
             max_tool_calls=None,    # None means unlimited
             system_message=SystemMessage("system prompt")
         )
-<<<<<<< HEAD
 
 @pytest.mark.skip("TODO: check if depracated because of node_builder")
 async def test_unlimited_tool_call_gives_warning_at_runtime(mock_llm, mock_tool):
-=======
-    assert "unlimited tool calls" in caplog.text
-@pytest.mark.skip("infinite loop")
-async def test_unlimited_tool_call_gives_warning_at_runtime(mock_llm, mock_tool, mock_chat_with_tools_function, caplog):
->>>>>>> 6f86a8c8
     class MockLimitedToolCallLLM(ToolCallLLM):
         @classmethod
         def name(cls):
@@ -111,21 +105,12 @@
         def tool_nodes(self):
             return {mock_tool}
     mh = MessageHistory([SystemMessage("system prompt"), UserMessage("hello")])
-<<<<<<< HEAD
     mock_model = mock_llm()
     with pytest.warns(RuntimeWarning, match="unlimited tool calls"):    # param injection at runtime
         resp = await rt.call(MockLimitedToolCallLLM, user_input=mh, model=mock_model, max_tool_calls=None)
 
 @pytest.mark.skip("TODO: check if depracated because of node_builder")
 def test_limited_tool_call_llm_return_output(mock_tool, mock_llm):
-=======
-    mock_model = mock_llm(chat_with_tools=mock_chat_with_tools_function)
-    with caplog.at_level("WARNING"):    # param injection at runtime
-        resp = await rt.call(MockLimitedToolCallLLM, user_input=mh, model=mock_model, max_tool_calls=None)
-        assert "unlimited tool calls" in caplog.text
-        
-def test_limited_tool_call_llm_return_output(mock_tool, mock_llm, mock_chat_with_tools_function):
->>>>>>> 6f86a8c8
     class MockLimitedToolCallLLM(ToolCallLLM):
        @classmethod
        def name(cls):
