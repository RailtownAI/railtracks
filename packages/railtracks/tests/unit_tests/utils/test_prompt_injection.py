--- conflicted
+++ resolved
@@ -1,11 +1,7 @@
-<<<<<<< HEAD
 import railtracks.llm.prompt_injection_utils as prompt_injection_utils
 from railtracks.llm.prompt_injection_utils import KeyOnlyFormatter, ValueDict
 
-=======
-import pytest
 from railtracks.llm.message import Role
->>>>>>> 57b729a0
 from railtracks.utils import prompt_injection
 from railtracks.llm import Message, MessageHistory, UserMessage, SystemMessage
 
@@ -41,16 +37,9 @@
 # ================= START inject_values tests ================
 
 def test_inject_values_injects_value():
-<<<<<<< HEAD
-    smsg = SystemMessage(content="System says {system_info}", inject_prompt=True)
-    msg = UserMessage(content="Hello, {name}!", inject_prompt=True)
-    history = MessageHistory([smsg, msg])
-    value_dict = ValueDict({"name": "Alice", "system_info": "All systems operational"})
-=======
     msg = Message(role=Role.user, content="Hello, {name}!", inject_prompt=True)
     history = MessageHistory([msg])
     value_dict = prompt_injection.ValueDict({"name": "Alice"})
->>>>>>> 57b729a0
 
     result = prompt_injection.inject_values(history, value_dict)
     assert result[0].content == "System says All systems operational"
@@ -59,11 +48,7 @@
     assert result[1].inject_prompt is False
 
 def test_inject_values_ignores_no_inject():
-<<<<<<< HEAD
-    msg = UserMessage(content="Hello!", inject_prompt=False)
-=======
     msg = Message(role=Role.user, content="Hello!", inject_prompt=False)
->>>>>>> 57b729a0
     history = MessageHistory([msg])
     value_dict = ValueDict({"name": "Alice"})
 
@@ -81,11 +66,7 @@
 
 def test_inject_values_catches_valueerror(monkeypatch):
     # Patch fill_prompt to throw ValueError
-<<<<<<< HEAD
-    msg = UserMessage(content="Hello, {name}!", inject_prompt=True)
-=======
     msg = Message(role=Role.user, content="Hello, {name}!", inject_prompt=True)
->>>>>>> 57b729a0
     history = MessageHistory([msg])
     value_dict = ValueDict({"name": "Alice"})
 
