--- conflicted
+++ resolved
@@ -1,12 +1,8 @@
 import pytest
 from typing import List
 from railtracks.llm import UserMessage, SystemMessage, AssistantMessage, ToolMessage
-<<<<<<< HEAD
-from railtracks.llm.content import ToolResponse, ToolCall
+from railtracks.llm.content import ToolResponse, ToolCall, Stream
 from railtracks.llm.message import Attachment
-=======
-from railtracks.llm.content import ToolResponse, ToolCall, Stream
->>>>>>> f878657d
 
 
 # =================================== START Message Structure Tests ==================================
@@ -100,7 +96,13 @@
             ]
         )  # ToolMessage expects ToolResponse, not List[ToolCall]
 
-<<<<<<< HEAD
+def test_tool_message_invalid_content3():
+    with pytest.raises(TypeError):
+        Stream(
+            streamer="not a generator",
+            final_message="Final message",
+        ) # ToolMessage expects ToolResponse, not List[ToolResponse]
+
 # =================================== END Message Structure Tests ==================================
 
 
@@ -211,13 +213,3 @@
 
 # =================================== END UserMessage Attachments Tests ==================================
 
-=======
-def test_tool_message_invalid_content3():
-    with pytest.raises(TypeError):
-        Stream(
-            streamer="not a generator",
-            final_message="Final message",
-        ) # ToolMessage expects ToolResponse, not List[ToolResponse]
-
-# =================================== END Message Structure Tests ==================================
->>>>>>> f878657d
