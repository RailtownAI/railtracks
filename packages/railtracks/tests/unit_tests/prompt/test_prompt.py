--- conflicted
+++ resolved
@@ -2,10 +2,6 @@
 
 from railtracks.llm import MessageHistory, Message
 from railtracks.llm.response import Response
-<<<<<<< HEAD
-from railtracks.builtnodes.easy_usage_wrappers.helpers import terminal_llm
-=======
->>>>>>> 1b4f4a01
 import railtracks as rt
 
 
