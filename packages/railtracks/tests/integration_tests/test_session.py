import pytest
import railtracks as rt
import asyncio


def example_1():
    return "hello world"


def example_2():
    return "goodbye world"


E1 = rt.function_node(example_1)
E2 = rt.function_node(example_2)


@pytest.mark.asyncio
async def test_multiple_sessions_ids_distinct():
    with rt.Session() as sess1:
        await rt.call(E1)

    with rt.Session() as sess2:
        await rt.call(E2)

<<<<<<< HEAD
    assert sess1._identifier != sess2._identifier, "Session identifiers should be distinct"


# ================= START Session: Decorator Integration Tests ===============

def test_session_decorator_with_rt_call():
    """Test session decorator with actual rt.call operations."""
    @rt.function_node
    async def async_example():
        return "async result"
    
    @rt.session(timeout=5)
    async def decorated_function():
        result = await rt.call(async_example)
        return result
    
    # Run the decorated function
    result = asyncio.run(decorated_function())
    assert result == "async result"

def test_session_decorator_with_custom_context():
    """Test session decorator passes context correctly."""
    @rt.function_node
    def context_reader():
        # This would read from context in real usage
        return "context accessed"
    
    @rt.session(context={"test_key": "test_value"})
    async def decorated_function():
        result = await rt.call(context_reader)
        return result
    
    result = asyncio.run(decorated_function())
    assert result == "context accessed"

def test_session_decorator_timeout_parameter():
    """Test session decorator respects timeout parameter."""
    @rt.function_node
    async def slow_function():
        await asyncio.sleep(0.1)  # Short delay
        return "completed"
    
    @rt.session(timeout=1)  # Generous timeout
    async def decorated_function():
        result = await rt.call(slow_function)
        return result
    
    result = asyncio.run(decorated_function())
    assert result == "completed"

def test_session_decorator_sync_function_validation():
    """Test that using @rt.session on sync function raises appropriate error."""
    import pytest
    
    with pytest.raises(TypeError, match="@session decorator can only be applied to async functions"):
        @rt.session()
        def sync_function():
            return "this should fail"

# ================ END Session: Decorator Integration Tests ===============
=======
    assert sess1._identifier != sess2._identifier, (
        "Session identifiers should be distinct"
    )
>>>>>>> d146569c
<|MERGE_RESOLUTION|>--- conflicted
+++ resolved
@@ -1,3 +1,4 @@
+import pytest
 import pytest
 import railtracks as rt
 import asyncio
@@ -7,6 +8,7 @@
     return "hello world"
 
 
+
 def example_2():
     return "goodbye world"
 
@@ -14,17 +16,76 @@
 E1 = rt.function_node(example_1)
 E2 = rt.function_node(example_2)
 
-
 @pytest.mark.asyncio
 async def test_multiple_sessions_ids_distinct():
     with rt.Session() as sess1:
+        await rt.call(E1)
         await rt.call(E1)
 
     with rt.Session() as sess2:
         await rt.call(E2)
 
-<<<<<<< HEAD
-    assert sess1._identifier != sess2._identifier, "Session identifiers should be distinct"
+    assert sess1._identifier != sess2._identifier, (
+        "Session identifiers should be distinct"
+    )
+
+# ================= START Session: Decorator Integration Tests ===============
+
+def test_session_decorator_with_rt_call():
+    """Test session decorator with actual rt.call operations."""
+    @rt.function_node
+    async def async_example():
+        return "async result"
+    
+    @rt.session(timeout=5)
+    async def decorated_function():
+        result = await rt.call(async_example)
+        return result
+    
+    # Run the decorated function
+    result = asyncio.run(decorated_function())
+    assert result == "async result"
+
+def test_session_decorator_with_custom_context():
+    """Test session decorator passes context correctly."""
+    @rt.function_node
+    def context_reader():
+        # This would read from context in real usage
+        return "context accessed"
+    
+    @rt.session(context={"test_key": "test_value"})
+    async def decorated_function():
+        result = await rt.call(context_reader)
+        return result
+    
+    result = asyncio.run(decorated_function())
+    assert result == "context accessed"
+
+def test_session_decorator_timeout_parameter():
+    """Test session decorator respects timeout parameter."""
+    @rt.function_node
+    async def slow_function():
+        await asyncio.sleep(0.1)  # Short delay
+        return "completed"
+    
+    @rt.session(timeout=1)  # Generous timeout
+    async def decorated_function():
+        result = await rt.call(slow_function)
+        return result
+    
+    result = asyncio.run(decorated_function())
+    assert result == "completed"
+
+def test_session_decorator_sync_function_validation():
+    """Test that using @rt.session on sync function raises appropriate error."""
+    import pytest
+    
+    with pytest.raises(TypeError, match="@session decorator can only be applied to async functions"):
+        @rt.session()
+        def sync_function():
+            return "this should fail"
+
+# ================ END Session: Decorator Integration Tests ===============
 
 
 # ================= START Session: Decorator Integration Tests ===============
@@ -83,9 +144,4 @@
         def sync_function():
             return "this should fail"
 
-# ================ END Session: Decorator Integration Tests ===============
-=======
-    assert sess1._identifier != sess2._identifier, (
-        "Session identifiers should be distinct"
-    )
->>>>>>> d146569c
+# ================ END Session: Decorator Integration Tests ===============