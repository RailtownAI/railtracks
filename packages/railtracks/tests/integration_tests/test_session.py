import pytest
import railtracks as rt
import asyncio


def example_1():
    return "hello world"


def example_2():
    return "goodbye world"


E1 = rt.function_node(example_1)
E2 = rt.function_node(example_2)


@pytest.mark.asyncio
async def test_multiple_sessions_ids_distinct():
    with rt.Session() as sess1:
        await rt.call(E1)

    with rt.Session() as sess2:
        await rt.call(E2)

<<<<<<< HEAD
    assert sess1._identifier != sess2._identifier, "Session identifiers should be distinct"


# ================= START Session: Decorator Integration Tests ===============

def test_session_decorator_with_rt_call():
    """Test session decorator with actual rt.call operations."""
    @rt.function_node
    async def async_example():
        return "async result"
    
    @rt.session(timeout=5)
    async def decorated_function():
        result = await rt.call(async_example)
        return result
    
    # Run the decorated function
    result = asyncio.run(decorated_function())
    assert result == "async result"

def test_session_decorator_with_custom_context():
    """Test session decorator passes context correctly."""
    @rt.function_node
    def context_reader():
        # This would read from context in real usage
        return "context accessed"
    
    @rt.session(context={"test_key": "test_value"})
    async def decorated_function():
        result = await rt.call(context_reader)
        return result
    
    result = asyncio.run(decorated_function())
    assert result == "context accessed"

def test_session_decorator_timeout_parameter():
    """Test session decorator respects timeout parameter."""
    @rt.function_node
    async def slow_function():
        await asyncio.sleep(0.1)  # Short delay
        return "completed"
    
    @rt.session(timeout=1)  # Generous timeout
    async def decorated_function():
        result = await rt.call(slow_function)
        return result
    
    result = asyncio.run(decorated_function())
    assert result == "completed"

def test_rt_session_vs_rt_Session_session_equivalence():
    """Test that rt.session is equivalent to rt.Session.session"""
    assert rt.session is rt.Session.session

# ================ END Session: Decorator Integration Tests ===============
=======
    assert sess1._identifier != sess2._identifier, (
        "Session identifiers should be distinct"
    )
>>>>>>> 6dd5c2a8
<|MERGE_RESOLUTION|>--- conflicted
+++ resolved
@@ -23,7 +23,6 @@
     with rt.Session() as sess2:
         await rt.call(E2)
 
-<<<<<<< HEAD
     assert sess1._identifier != sess2._identifier, "Session identifiers should be distinct"
 
 
@@ -79,8 +78,3 @@
     assert rt.session is rt.Session.session
 
 # ================ END Session: Decorator Integration Tests ===============
-=======
-    assert sess1._identifier != sess2._identifier, (
-        "Session identifiers should be distinct"
-    )
->>>>>>> 6dd5c2a8
