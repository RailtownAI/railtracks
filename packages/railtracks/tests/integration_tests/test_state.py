--- conflicted
+++ resolved
@@ -155,11 +155,7 @@
     # =======================================
 
     with rt.Session(logging_setting="NONE") as session:
-<<<<<<< HEAD
-        rt.call_sync(planner_with_llm_node, llm=model)
-=======
-        await rt.call(planner_with_llm_node, llm_model=model)
->>>>>>> e5d8afa5
+        await rt.call(planner_with_llm_node, llm=model)
 
     try:
         validate(json.loads(session.payload()), json_state_schema)
