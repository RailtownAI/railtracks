from __future__ import annotations

import asyncio

import pytest
import random

import railtracks as rt
from railtracks.state.request import Failure

RNGNode = rt.function_node(random.random)


@pytest.mark.timeout(1)
def test_simple_request():
    with rt.Session(logging_setting="NONE") as run:
<<<<<<< HEAD
        result = rt.call_sync(RNGNode)
=======
        result = run.run_sync(RNGNode)
>>>>>>> ad664c29

    assert isinstance(result, float)
    assert 0 < result < 1


class ErrorforTest(Exception):
    pass


async def error_thrower():
    raise ErrorforTest("This is a test error")


ErrorThrower = rt.function_node(error_thrower)


def test_error():
<<<<<<< HEAD
    with rt.Session(logging_setting="NONE"):
=======
    with rt.Session(logging_setting="NONE") as run:
>>>>>>> ad664c29
        with pytest.raises(ErrorforTest):
            rt.call_sync(ErrorThrower)


async def error_handler():
    try:
        answer = await rt.call(ErrorThrower)
    except ErrorforTest as e:
        return "Caught the error"


ErrorHandler = rt.function_node(error_handler)


@pytest.mark.timeout(1)
def test_error_handler():
    with rt.Session(logging_setting="NONE") as run:
<<<<<<< HEAD
        result = rt.call_sync(ErrorHandler)
    assert result == "Caught the error"
=======
        result = run.run_sync(ErrorHandler)
    assert result.answer == "Caught the error"
>>>>>>> ad664c29


def test_error_handler_wo_retry():
    with pytest.raises(ErrorforTest):
        with rt.Session(

                end_on_error=True, logging_setting="NONE"

        ) as run:
            result = rt.call_sync(ErrorHandler)


async def error_handler_with_retry(retries: int):
    for _ in range(retries):
        try:
            return await rt.call(ErrorThrower)
        except ErrorforTest as e:
            continue

    return "Caught the error"


ErrorHandlerWithRetry = rt.function_node(error_handler_with_retry)


@pytest.mark.timeout(5)
def test_error_handler_with_retry():
    for num_retries in range(5, 15):
        with rt.Session(
            logging_setting="NONE"
        ) as run:
            result = rt.call_sync(ErrorHandlerWithRetry, num_retries)

<<<<<<< HEAD
        assert result == "Caught the error"
=======
        assert result.answer == "Caught the error"
>>>>>>> ad664c29
        i_r = result.request_forest.insertion_request[0]

        children = result.request_forest.children(i_r.sink_id)
        assert len(children) == num_retries

        for r in children:
            assert isinstance(r.output, Failure)
            assert isinstance(r.output.exception, ErrorforTest)

async def parallel_error_handler(num_calls: int, parallel_calls: int):
    data = []
    for _ in range(num_calls):
        contracts = [rt.call(ErrorThrower) for _ in range(parallel_calls)]

        results = await asyncio.gather(*contracts, return_exceptions=True)

        data += results

    return data


ParallelErrorHandler = rt.function_node(parallel_error_handler)


def test_parallel_error_tester():

    for n_c, p_c in [(10, 10), (3, 20), (1, 10), (60, 10)]:
        with rt.Session(
            logging_setting="NONE"
        ) as run:
            result = rt.call_sync(ParallelErrorHandler, n_c, p_c)

        assert isinstance(result, list)
        assert len(result) == n_c * p_c
        assert all([isinstance(x, ErrorforTest) for x in result])


# wraps the above error handler in a top level function
async def error_handler_wrapper(num_calls: int, parallel_calls: int):
    try:
        return await rt.call(ParallelErrorHandler, num_calls, parallel_calls)
    except ErrorforTest as e:
        return "Caught the error"


ErrorHandlerWrapper = rt.function_node(error_handler_wrapper)


def test_parallel_error_wrapper():
    for n_c, p_c in [(10, 10), (3, 20), (1, 10), (60, 10)]:
        with rt.Session(
            logging_setting="NONE"
        ) as run:
            result = rt.call_sync(ErrorHandlerWrapper, n_c, p_c)


<<<<<<< HEAD
        assert len(result) == n_c * p_c
        assert all([isinstance(x, ErrorforTest) for x in result])
        i_r = run.info.request_forest.insertion_request[0]

=======
        i_r = result.request_forest.insertion_request[0]

        children = result.request_forest.children(i_r.sink_id)
        assert len(children) == 1
        full_children = result.request_forest.children(children[0].sink_id)
>>>>>>> ad664c29

        children = run.info.request_forest.children(i_r.sink_id)
        assert len(children) == 1
        full_children = run.info.request_forest.children(children[0].sink_id)
        for r in children:
            assert r.output == result

        for r in full_children:
            assert isinstance(r.output, Failure)
            assert isinstance(r.output.exception, ErrorforTest)
<|MERGE_RESOLUTION|>--- conflicted
+++ resolved
@@ -14,11 +14,7 @@
 @pytest.mark.timeout(1)
 def test_simple_request():
     with rt.Session(logging_setting="NONE") as run:
-<<<<<<< HEAD
         result = rt.call_sync(RNGNode)
-=======
-        result = run.run_sync(RNGNode)
->>>>>>> ad664c29
 
     assert isinstance(result, float)
     assert 0 < result < 1
@@ -36,11 +32,7 @@
 
 
 def test_error():
-<<<<<<< HEAD
     with rt.Session(logging_setting="NONE"):
-=======
-    with rt.Session(logging_setting="NONE") as run:
->>>>>>> ad664c29
         with pytest.raises(ErrorforTest):
             rt.call_sync(ErrorThrower)
 
@@ -58,13 +50,8 @@
 @pytest.mark.timeout(1)
 def test_error_handler():
     with rt.Session(logging_setting="NONE") as run:
-<<<<<<< HEAD
         result = rt.call_sync(ErrorHandler)
     assert result == "Caught the error"
-=======
-        result = run.run_sync(ErrorHandler)
-    assert result.answer == "Caught the error"
->>>>>>> ad664c29
 
 
 def test_error_handler_wo_retry():
@@ -97,12 +84,9 @@
             logging_setting="NONE"
         ) as run:
             result = rt.call_sync(ErrorHandlerWithRetry, num_retries)
+            result = run.info
 
-<<<<<<< HEAD
         assert result == "Caught the error"
-=======
-        assert result.answer == "Caught the error"
->>>>>>> ad664c29
         i_r = result.request_forest.insertion_request[0]
 
         children = result.request_forest.children(i_r.sink_id)
@@ -159,18 +143,10 @@
             result = rt.call_sync(ErrorHandlerWrapper, n_c, p_c)
 
 
-<<<<<<< HEAD
         assert len(result) == n_c * p_c
         assert all([isinstance(x, ErrorforTest) for x in result])
         i_r = run.info.request_forest.insertion_request[0]
 
-=======
-        i_r = result.request_forest.insertion_request[0]
-
-        children = result.request_forest.children(i_r.sink_id)
-        assert len(children) == 1
-        full_children = result.request_forest.children(children[0].sink_id)
->>>>>>> ad664c29
 
         children = run.info.request_forest.children(i_r.sink_id)
         assert len(children) == 1
