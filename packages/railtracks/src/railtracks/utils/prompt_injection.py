from railtracks.llm import MessageHistory, SystemMessage, UserMessage
from railtracks.llm.prompt_injection_utils import ValueDict


def inject_values(message_history: MessageHistory, value_dict: ValueDict):
    """
    Injects the values in the `value_dict` from the current request into the prompt.

    Args:
        message_history (MessageHistory): The prompts to inject context into.
        value_dict (ValueDict): The dictionary containing values to fill in the prompt.

    """

    for message in message_history:
        if message.inject_prompt and isinstance(message.content, str):
            try:
<<<<<<< HEAD
                if isinstance(message, (UserMessage, SystemMessage)):
                    message.fill_prompt(value_dict)
                    message.inject_prompt = False
=======
                message_history[i] = Message(
                    role=message.role,
                    content=fill_prompt(message.content, value_dict),
                    inject_prompt=False,
                )
>>>>>>> 57b729a0
            except ValueError:
                pass

    return message_history<|MERGE_RESOLUTION|>--- conflicted
+++ resolved
@@ -15,17 +15,11 @@
     for message in message_history:
         if message.inject_prompt and isinstance(message.content, str):
             try:
-<<<<<<< HEAD
-                if isinstance(message, (UserMessage, SystemMessage)):
-                    message.fill_prompt(value_dict)
-                    message.inject_prompt = False
-=======
                 message_history[i] = Message(
                     role=message.role,
                     content=fill_prompt(message.content, value_dict),
                     inject_prompt=False,
                 )
->>>>>>> 57b729a0
             except ValueError:
                 pass
 
