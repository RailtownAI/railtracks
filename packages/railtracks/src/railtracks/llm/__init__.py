--- conflicted
+++ resolved
@@ -11,7 +11,6 @@
     OllamaLLM,
     OpenAILLM,
 )
-<<<<<<< HEAD
 from .tools import (
     ArrayParameter,
     ObjectParameter,
@@ -20,10 +19,7 @@
     Tool,
     UnionParameter,
 )
-=======
 from .models.providers import ModelProvider
-from .tools import Parameter, Tool
->>>>>>> 7a33ba69
 
 __all__ = [
     "ModelBase",
