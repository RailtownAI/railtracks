--- conflicted
+++ resolved
@@ -43,14 +43,11 @@
     "OllamaLLM",
     "AzureAILLM",
     "GeminiLLM",
-<<<<<<< HEAD
     "TelusLLM",
-=======
     # Parameter types
     "Parameter",
     "UnionParameter",
     "ArrayParameter",
     "ObjectParameter",
     "RefParameter",
->>>>>>> eb558542
 ]