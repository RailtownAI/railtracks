--- conflicted
+++ resolved
@@ -138,11 +138,7 @@
 
         return response
 
-<<<<<<< HEAD
-    def structured(self, messages: MessageHistory, schema: BaseModel):
-=======
-    def structured(self, messages: MessageHistory, schema: Type[BaseModel], **kwargs):
->>>>>>> 33017301
+    def structured(self, messages: MessageHistory, schema: Type[BaseModel]):
         """Structured interaction with the model using the provided messages and output_schema."""
         messages = self._run_pre_hooks(messages)
 
@@ -156,13 +152,9 @@
 
         return response
 
-<<<<<<< HEAD
-    async def astructured(self, messages: MessageHistory, schema: BaseModel):
-=======
     async def astructured(
-        self, messages: MessageHistory, schema: Type[BaseModel], **kwargs
+        self, messages: MessageHistory, schema: Type[BaseModel]
     ):
->>>>>>> 33017301
         """Asynchronous structured interaction with the model using the provided messages and output_schema."""
         messages = self._run_pre_hooks(messages)
 
@@ -208,34 +200,22 @@
         pass
 
     @abstractmethod
-<<<<<<< HEAD
-    def _structured(self, messages: MessageHistory, schema: BaseModel) -> Response:
-=======
     def _structured(
+        self, messages: MessageHistory, schema: Type[BaseModel]
+    ) -> Response:
+        pass
+
+    @abstractmethod
+    def _chat_with_tools(self, messages: MessageHistory, tools: List[Tool]) -> Response:
+        pass
+
+    @abstractmethod
+    async def _achat(self, messages: MessageHistory) -> Response:
+        pass
+
+    @abstractmethod
+    async def _astructured(
         self, messages: MessageHistory, schema: Type[BaseModel], **kwargs
-    ) -> Response:
-        pass
-
-    @abstractmethod
-    def _stream_chat(self, messages: MessageHistory, **kwargs) -> Response:
->>>>>>> 33017301
-        pass
-
-    @abstractmethod
-    def _chat_with_tools(self, messages: MessageHistory, tools: List[Tool]) -> Response:
-        pass
-
-    @abstractmethod
-    async def _achat(self, messages: MessageHistory) -> Response:
-        pass
-
-    @abstractmethod
-    async def _astructured(
-<<<<<<< HEAD
-        self, messages: MessageHistory, schema: BaseModel
-=======
-        self, messages: MessageHistory, schema: Type[BaseModel], **kwargs
->>>>>>> 33017301
     ) -> Response:
         pass
 
