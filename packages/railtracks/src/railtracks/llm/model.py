--- conflicted
+++ resolved
@@ -87,15 +87,8 @@
 
     def _run_pre_hooks(self, message_history: MessageHistory) -> MessageHistory:
         """Runs all pre-hooks on the provided message history."""
-<<<<<<< HEAD
-        print("Running pre-hooks on message history...")
-        print(f"Message history before pre-hooks: {message_history}")
-        for hook in self._pre_hook:
-=======
         for hook in self._pre_hooks:
->>>>>>> b364aa48
             message_history = hook(message_history)
-            print("\n\n\n" + str(message_history))
         return message_history
 
     def _run_post_hooks(
