--- conflicted
+++ resolved
@@ -7,14 +7,8 @@
     Any,
     Callable,
     Dict,
-<<<<<<< HEAD
-=======
     Generator,
     Iterable,
-<<<<<<< HEAD
->>>>>>> edf62a978f64ef03c72e57e3587302706feee57b
-=======
->>>>>>> edf62a97
     List,
     Optional,
     Tuple,
@@ -38,10 +32,7 @@
 
 _TBaseModel = TypeVar("_TBaseModel", bound=BaseModel)
 
-<<<<<<< HEAD
-
-=======
->>>>>>> edf62a97
+
 def _process_single_parameter(p: Parameter) -> tuple[str, Dict[str, Any], bool]:
     """
     Process a single parameter and return (name, prop_dict, is_required).
