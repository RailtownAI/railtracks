--- conflicted
+++ resolved
@@ -20,14 +20,9 @@
 )
 
 import litellm
-<<<<<<< HEAD
-from litellm.utils import CustomStreamWrapper, ModelResponse  # type: ignore
-from pydantic import BaseModel, Field
-=======
 from litellm.litellm_core_utils.streaming_handler import CustomStreamWrapper
 from litellm.types.utils import ModelResponse
 from pydantic import BaseModel, ValidationError
->>>>>>> cbb8711c
 
 from ...exceptions.errors import LLMError, NodeInvocationError
 from ..content import Stream, ToolCall
