<<<<<<< HEAD
import os
=======
from __future__ import annotations

from copy import deepcopy
>>>>>>> 57b729a0
from enum import Enum
from typing import Generic, TypeVar

<<<<<<< HEAD
from .content import Content, ToolResponse
from .encoding import detect_source, encode
from .prompt_injection_utils import KeyOnlyFormatter, ValueDict
=======
from .content import Content, ToolCall, ToolResponse
>>>>>>> 57b729a0

_T = TypeVar("_T", bound=Content)


class Attachment:
    """
    A simple class that represents an attachment to a message.
    """

    def __init__(self, url: str):
        """
        A simple class that represents an attachment to a message.

        Args:
            url (str): The URL of the attachment.
        """
        self.url = url
        self.file_extension = None
        self.encoding = None
        self.modality = "image"  # we currently only support image attachments but this could be extended in the future

        if not isinstance(url, str):
            raise TypeError(
                f"The url parameter must be a string representing a file path or URL, but got {type(url)}"
            )

        match detect_source(url):
            case "local":
                _, file_extension = os.path.splitext(self.url)
                file_extension = file_extension.lower()
                mime_type_map = {
                    ".jpg": "jpeg",
                    ".jpeg": "jpeg",
                    ".png": "png",
                    ".gif": "gif",
                    ".webp": "webp",
                }
                if file_extension not in mime_type_map:
                    raise ValueError(
                        f"Unsupported attachment format: {file_extension}. Supported formats: {', '.join(mime_type_map.keys())}"
                    )
                self.encoding = f"data:{self.modality}/{mime_type_map[file_extension]};base64,{encode(url)}"
                self.type = "local"
            case "url":
                self.url = url
                self.type = "url"
            case "data_uri":
                self.url = "..."  # if the user provides a data uri we just use it as is
                self.encoding = url
                self.type = "data_uri"


class Role(str, Enum):
    """
    A simple enum type that can be used to represent the role of a message.

    Note this role is not often used and you should use the literals instead.
    """

    assistant = "assistant"
    user = "user"
    system = "system"
    tool = "tool"


_TRole = TypeVar("_TRole", bound=Role)


class Message(Generic[_T, _TRole]):
    """
    A base class that represents a message that an LLM can read.

    Note the content may take on a variety of allowable types.
    """

    def __init__(
        self,
        content: _T,
        role: _TRole,
        inject_prompt: bool = True,
    ):
        """
        A simple class that represents a message that an LLM can read.

        Args:
            content: The content of the message. It can take on any of the following types:
                - str: A simple string message.
                - List[ToolCall]: A list of tool calls.
                - ToolResponse: A tool response.
                - BaseModel: A custom base model object.
                - Stream: A stream object with a final_message and a generator.
            role: The role of the message (assistant, user, system, tool, etc.).
            inject_prompt (bool, optional): Whether to inject prompt with context variables. Defaults to True.
        """
        assert isinstance(role, Role)
        self.validate_content(content)
        self._content = content
        self._role = role
        self._inject_prompt = inject_prompt

    @classmethod
    def validate_content(cls, content: _T):
        pass

    @property
    def content(self) -> _T:
        """Collects the content of the message."""
        return self._content

    @property
    def role(self) -> _TRole:
        """Collects the role of the message."""
        return self._role

    @property
    def inject_prompt(self) -> bool:
        """
        A boolean that indicates whether this message should be injected into from context.
        """
        return self._inject_prompt

    @inject_prompt.setter
    def inject_prompt(self, value: bool):
        """
        Sets the inject_prompt property.
        """
        self._inject_prompt = value

    def __str__(self):
        return f"{self.role.value}: {self.content}"

    def __repr__(self):
        return str(self)

    @property
    def tool_calls(self):
        """Gets the tool calls attached to this message, if any. If there are none return and empty list."""
        tools: list[ToolCall] = []
        if isinstance(self.content, list):
            tools.extend(deepcopy(self.content))

        return tools


class _StringOnlyContent(Message[str, _TRole], Generic[_TRole]):
    """
    A helper class used to represent a message that only accepts string content.
    """

    @classmethod
    def validate_content(cls, content: str):
        """
        A method used to validate that the content of the message is a string.
        """
        if not isinstance(content, str):
            raise TypeError(f"A {cls.__name__} needs a string but got {type(content)}")

    def fill_prompt(self, value_dict: ValueDict) -> None:
        self._content = KeyOnlyFormatter().vformat(self._content, (), value_dict)


class UserMessage(_StringOnlyContent[Role.user]):
    """
    Note that we only support string input

    Args:
        content: The content of the user message.
        attachment: The file attachment(s) for the user message. Can be a single string or a list of strings,
                    containing file paths, URLs, or data URIs. Defaults to None.
        inject_prompt: Whether to inject prompt with context variables. Defaults to True.
    """

<<<<<<< HEAD
    def __init__(
        self,
        content: str,
        attachment: str | list[str] | None = None,
        inject_prompt: bool = True,
    ):
        super().__init__(content=content, role="user", inject_prompt=inject_prompt)
=======
    def __init__(self, content: str, inject_prompt: bool = True):
        super().__init__(content=content, role=Role.user, inject_prompt=inject_prompt)
>>>>>>> 57b729a0

        if attachment is not None:
            if isinstance(attachment, list):
                self.attachment = [Attachment(att) for att in attachment]
            else:
                self.attachment = [Attachment(attachment)]
        else:
            self.attachment = None


class SystemMessage(_StringOnlyContent[Role.system]):
    """
    A simple class that represents a system message.

    Args:
        content (str): The content of the system message.
        inject_prompt (bool, optional): Whether to inject prompt with context  variables. Defaults to True.
    """

    def __init__(self, content: str, inject_prompt: bool = True):
        super().__init__(content=content, role=Role.system, inject_prompt=inject_prompt)


class AssistantMessage(Message[_T, Role.assistant], Generic[_T]):
    """
    A simple class that represents a message from the assistant.

    Args:
        content (_T): The content of the assistant message.
        inject_prompt (bool, optional): Whether to inject prompt with context  variables. Defaults to True.
    """

    def __init__(self, content: _T, inject_prompt: bool = True):
        super().__init__(
            content=content, role=Role.assistant, inject_prompt=inject_prompt
        )


# TODO further constrict the possible return type of a ToolMessage.
class ToolMessage(Message[ToolResponse, Role.tool]):
    """
    A simple class that represents a message that is a tool call answer.

    Args:
        content (ToolResponse): The tool response content for the message.
    """

    def __init__(self, content: ToolResponse):
        if not isinstance(content, ToolResponse):
            raise TypeError(
                f"A {self.__class__.__name__} needs a ToolResponse but got {type(content)}. Check the invoke function of the OutputLessToolCallLLM node. That is the only place to return a ToolMessage."
            )
        super().__init__(content=content, role=Role.tool)<|MERGE_RESOLUTION|>--- conflicted
+++ resolved
@@ -1,20 +1,13 @@
-<<<<<<< HEAD
 import os
-=======
 from __future__ import annotations
 
 from copy import deepcopy
->>>>>>> 57b729a0
 from enum import Enum
 from typing import Generic, TypeVar
 
-<<<<<<< HEAD
-from .content import Content, ToolResponse
+from .content import Content, ToolCall, ToolResponse
 from .encoding import detect_source, encode
 from .prompt_injection_utils import KeyOnlyFormatter, ValueDict
-=======
-from .content import Content, ToolCall, ToolResponse
->>>>>>> 57b729a0
 
 _T = TypeVar("_T", bound=Content)
 
@@ -187,18 +180,13 @@
         inject_prompt: Whether to inject prompt with context variables. Defaults to True.
     """
 
-<<<<<<< HEAD
     def __init__(
         self,
         content: str,
         attachment: str | list[str] | None = None,
         inject_prompt: bool = True,
     ):
-        super().__init__(content=content, role="user", inject_prompt=inject_prompt)
-=======
-    def __init__(self, content: str, inject_prompt: bool = True):
         super().__init__(content=content, role=Role.user, inject_prompt=inject_prompt)
->>>>>>> 57b729a0
 
         if attachment is not None:
             if isinstance(attachment, list):
