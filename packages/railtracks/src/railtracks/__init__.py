#   -------------------------------------------------------------
#   Copyright (c) Railtown AI. All rights reserved.
#   Licensed under the MIT License. See LICENSE in project root for information.
#   -------------------------------------------------------------
"""The Railtracks Framework for building resilient agentic systems in simple python"""

from __future__ import annotations

from dotenv import load_dotenv

__all__ = [
    "Session",
    "session",
    "call",
    "broadcast",
    "call_batch",
    "interactive",
    "ExecutionInfo",
    "ExecutorConfig",
    "llm",
    "context",
    "set_config",
    "context",
    "function_node",
    "agent_node",
    "integrations",
    "prebuilt",
    "MCPStdioParams",
    "MCPHttpParams",
    "connect_mcp",
    "create_mcp_server",
    "ToolManifest",
    "session_id",
<<<<<<< HEAD
    "evaluation",
=======
    "vector_stores",
>>>>>>> c9574adf
]


from railtracks.built_nodes.easy_usage_wrappers import (
    agent_node,
    function_node,
)

<<<<<<< HEAD
from . import context, integrations, llm, prebuilt, evaluation
=======
from . import context, integrations, llm, prebuilt, vector_stores
>>>>>>> c9574adf
from ._session import ExecutionInfo, Session, session
from .context.central import session_id, set_config
from .interaction import broadcast, call, call_batch, interactive
from .nodes.manifest import ToolManifest
from .rt_mcp import MCPHttpParams, MCPStdioParams, connect_mcp, create_mcp_server
from .utils.config import ExecutorConfig
from .utils.logging.config import initialize_module_logging

load_dotenv()
initialize_module_logging()

# Do not worry about changing this version number manually. It will updated on release.
__version__ = "1.0.0"<|MERGE_RESOLUTION|>--- conflicted
+++ resolved
@@ -31,11 +31,8 @@
     "create_mcp_server",
     "ToolManifest",
     "session_id",
-<<<<<<< HEAD
     "evaluation",
-=======
     "vector_stores",
->>>>>>> c9574adf
 ]
 
 
@@ -44,11 +41,8 @@
     function_node,
 )
 
-<<<<<<< HEAD
 from . import context, integrations, llm, prebuilt, evaluation
-=======
 from . import context, integrations, llm, prebuilt, vector_stores
->>>>>>> c9574adf
 from ._session import ExecutionInfo, Session, session
 from .context.central import session_id, set_config
 from .interaction import broadcast, call, call_batch, interactive
