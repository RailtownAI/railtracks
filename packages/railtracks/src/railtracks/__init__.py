#   -------------------------------------------------------------
#   Copyright (c) Railtown AI. All rights reserved.
#   Licensed under the MIT License. See LICENSE in project root for information.
#   -------------------------------------------------------------
"""The Railtracks Framework for building resilient agentic systems in simple python"""

from __future__ import annotations

from dotenv import load_dotenv

__all__ = [
    "Session",
    "session",
    "call",
    "broadcast",
    "call_batch",
    "interactive",
    "ExecutionInfo",
    "ExecutorConfig",
    "llm",
    "context",
    "set_config",
    "context",
    "function_node",
    "agent_node",
    "integrations",
    "prebuilt",
    "MCPStdioParams",
    "MCPHttpParams",
    "connect_mcp",
    "create_mcp_server",
    "ToolManifest",
    "session_id",
    "evaluation",
    "vector_stores",
    "rag",
    "RagConfig",
]


from railtracks.built_nodes.concrete.rag import RagConfig
from railtracks.built_nodes.easy_usage_wrappers import (
    agent_node,
    function_node,
)

<<<<<<< HEAD
from . import context, integrations, llm, prebuilt, evaluation
from . import context, integrations, llm, prebuilt, vector_stores
=======
from . import context, integrations, llm, prebuilt, rag, vector_stores
>>>>>>> 680c0891
from ._session import ExecutionInfo, Session, session
from .context.central import session_id, set_config
from .interaction import broadcast, call, call_batch, interactive
from .nodes.manifest import ToolManifest
from .rt_mcp import MCPHttpParams, MCPStdioParams, connect_mcp, create_mcp_server
from .utils.config import ExecutorConfig
from .utils.logging.config import initialize_module_logging

load_dotenv()
initialize_module_logging()

# Do not worry about changing this version number manually. It will updated on release.
__version__ = "1.0.0"<|MERGE_RESOLUTION|>--- conflicted
+++ resolved
@@ -44,12 +44,7 @@
     function_node,
 )
 
-<<<<<<< HEAD
-from . import context, integrations, llm, prebuilt, evaluation
-from . import context, integrations, llm, prebuilt, vector_stores
-=======
 from . import context, integrations, llm, prebuilt, rag, vector_stores
->>>>>>> 680c0891
 from ._session import ExecutionInfo, Session, session
 from .context.central import session_id, set_config
 from .interaction import broadcast, call, call_batch, interactive
