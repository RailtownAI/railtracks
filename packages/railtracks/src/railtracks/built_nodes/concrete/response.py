--- conflicted
+++ resolved
@@ -3,11 +3,7 @@
 from pydantic import BaseModel
 
 from railtracks.llm import MessageHistory, ToolCall, ToolResponse
-<<<<<<< HEAD
-from railtracks.llm.content import Content, Stream
-=======
 from railtracks.llm.content import Content
->>>>>>> edf62a97
 from railtracks.llm.message import Role
 
 _T = TypeVar("_T", bound=Content)
