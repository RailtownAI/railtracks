--- conflicted
+++ resolved
@@ -29,10 +29,7 @@
     UserMessage,
 )
 from railtracks.llm.message import Role
-<<<<<<< HEAD
 from railtracks.llm.providers import ModelProvider
-=======
->>>>>>> f319fb6e
 from railtracks.llm.response import Response
 from railtracks.nodes.nodes import Node
 from railtracks.validation.node_creation.validation import check_connected_nodes
@@ -150,19 +147,38 @@
             )
         return node[0].prepare_tool(arguments)
 
-<<<<<<< HEAD
+    def get_node_from_name(self, tool_name: str):
+        """
+        Gets the node attached to the node of the given name. If no node exists or there are multiple matches, it will raise an exception.
+        """
+        node = [x for x in self.tool_nodes() if x.tool_info().name == tool_name]
+        if node == []:
+            raise LLMError(
+                reason=f"Error creating a node from tool {tool_name}. The tool_name given by the LLM doesn't match any of the tool names in the connected nodes.",
+                message_history=self.message_hist,
+            )
+        if len(node) > 1:
+            raise NodeCreationError(
+                message=f"Tool {tool_name} has multiple nodes, this is not allowed. Current Node include {[x.tool_info().name for x in self.tool_nodes()]}",
+                notes=["Please check the tool names in the connected nodes."],
+            )
+
+        return node[0]
+
+    async def run_node_from_tool(self, tool_name: str, arguments: dict[str, Any]):
+        node = self.get_node_from_name(tool_name)
+
+        return await call(node.prepare_tool, **arguments)
+
     @classmethod
     def tools(cls):
         return [x.tool_info() for x in cls.tool_nodes()]
 
     async def _call_tools(self, tool_calls: list[ToolCall]) -> list[ToolMessage]:
         contracts = []
+
         for t_c in tool_calls:
-            contract = call(
-                self.create_node,
-                t_c.name,
-                t_c.arguments,
-            )
+            contract = self.run_node_from_tool(t_c.name, t_c.arguments)
             contracts.append(contract)
 
         tool_responses = await asyncio.gather(*contracts, return_exceptions=True)
@@ -227,104 +243,6 @@
         )
         return allowed_tool_calls
 
-=======
-    def get_node_from_name(self, tool_name: str):
-        """
-        Gets the node attached to the node of the given name. If no node exists or there are multiple matches, it will raise an exception.
-        """
-        node = [x for x in self.tool_nodes() if x.tool_info().name == tool_name]
-        if node == []:
-            raise LLMError(
-                reason=f"Error creating a node from tool {tool_name}. The tool_name given by the LLM doesn't match any of the tool names in the connected nodes.",
-                message_history=self.message_hist,
-            )
-        if len(node) > 1:
-            raise NodeCreationError(
-                message=f"Tool {tool_name} has multiple nodes, this is not allowed. Current Node include {[x.tool_info().name for x in self.tool_nodes()]}",
-                notes=["Please check the tool names in the connected nodes."],
-            )
-
-        return node[0]
-
-    async def run_node_from_tool(self, tool_name: str, arguments: dict[str, Any]):
-        node = self.get_node_from_name(tool_name)
-
-        return await call(node.prepare_tool, **arguments)
-
-    @classmethod
-    def tools(cls):
-        return [x.tool_info() for x in cls.tool_nodes()]
-
-    async def _call_tools(self, tool_calls: list[ToolCall]) -> list[ToolMessage]:
-        contracts = []
-
-        for t_c in tool_calls:
-            contract = self.run_node_from_tool(t_c.name, t_c.arguments)
-            contracts.append(contract)
-
-        tool_responses = await asyncio.gather(*contracts, return_exceptions=True)
-        tool_responses = [
-            (
-                x
-                if not isinstance(x, Exception)
-                else f"There was an error running the tool: \n Exception message: {x} "
-            )
-            for x in tool_responses
-        ]
-        tool_ids = [x.identifier for x in tool_calls]
-        tool_names = [x.name for x in tool_calls]
-
-        tool_messages = []
-
-        for r_id, r_name, resp in zip(
-            tool_ids,
-            tool_names,
-            tool_responses,
-        ):
-            tool_messages.append(
-                ToolMessage(
-                    ToolResponse(identifier=r_id, result=str(resp), name=r_name)
-                )
-            )
-
-        return tool_messages
-
-    async def _handle_response(
-        self, message: AssistantMessage, allowed_tool_calls: int | None
-    ):
-        # if the returned item is a list then it is a list of tool calls
-        if isinstance(message.content, list):
-            assert all(isinstance(x, ToolCall) for x in message.content)
-
-            tool_calls = message.content
-            if allowed_tool_calls is not None and len(tool_calls) > allowed_tool_calls:
-                tool_calls = tool_calls[:allowed_tool_calls]
-
-            # append the requested tool calls assistant message, once the tool calls have been verified and truncated (if needed)
-            self.message_hist.append(AssistantMessage(content=tool_calls))
-
-            tool_messages = await self._call_tools(tool_calls)
-            for t_m in tool_messages:
-                self.message_hist.append(t_m)
-
-            return True, None
-        else:
-            # this means the tool call is finished
-            self.message_hist.append(message)
-            return False, message
-
-    def _get_allowed_tool_calls(self) -> int | None:
-        current_tool_calls = len(
-            [m for m in self.message_hist if isinstance(m, ToolMessage)]
-        )
-        allowed_tool_calls = (
-            self.max_tool_calls - current_tool_calls
-            if self.max_tool_calls is not None
-            else None
-        )
-        return allowed_tool_calls
-
->>>>>>> f319fb6e
 
 class OutputLessToolCallLLM(
     OutputLessToolCallLLMBase[_TCollectedOutput, _TCollectedOutput, Literal[False]],
