<<<<<<< HEAD
=======
import asyncio
from typing import TypeVar

import railtracks.context as context
>>>>>>> 33017301
from railtracks.exceptions import LLMError
from railtracks.llm import Message, MessageHistory, ModelBase, UserMessage
from railtracks.llm.content import Stream

from ._llm_base import LLMBase, StringOutputMixIn
from .response import StringResponse


class TerminalLLM(StringOutputMixIn, LLMBase[StringResponse]):
    """A simple LLM node that takes in a message and returns a response. It is the simplest of all LLMs.
    This node accepts message_history in the following formats:
    - MessageHistory: A list of Message objects
    - UserMessage: A single UserMessage object
    - str: A string that will be converted to a UserMessage
    Examples:
        ```python
        # Using MessageHistory
        mh = MessageHistory([UserMessage("Tell me about the world around us")])
        result = await rc.call(TerminalLLM, user_input=mh)
        # Using UserMessage
        user_msg = UserMessage("Tell me about the world around us")
        result = await rc.call(TerminalLLM, user_input=user_msg)
        # Using string
        result = await rc.call(
            TerminalLLM, user_input="Tell me about the world around us"
        )
        ```
    """

    def __init__(
        self,
        user_input: MessageHistory | UserMessage | str | list[Message],
        llm: ModelBase | None = None,
    ):
        super().__init__(llm=llm, user_input=user_input)

    @classmethod
    def name(cls) -> str:
        return "Terminal LLM"

    async def invoke(self) -> StringResponse:
        """Makes a call containing the inputted message and system prompt to the llm model and returns the response
        Returns:
            (TerminalLLM.Output): The response message from the llm model
        """
        try:
            returned_mess = await asyncio.to_thread(
                self.llm_model.chat, self.message_hist
            )
        except Exception as e:
            raise LLMError(
                reason=f"Exception during llm model chat: {str(e)}",
                message_history=self.message_hist,
            )
        assert returned_mess.message
        if returned_mess.message.role == "assistant":
            cont = returned_mess.message.content
            if isinstance(
                cont, Stream
            ):  # if the AssistantMessage is a stream, we need to add the final message to the message history instead of the generator
                assert isinstance(cont.final_message, str), (
                    "The _stream_handler_base in _litellm_wrapper should have ensured that the final message is populated"
                )
                self.message_hist.append(
                    Message(content=cont.final_message, role="assistant")
                )  # instead of the generator we attach the final_message to the message history
            elif isinstance(cont, str):
                self.message_hist.append(returned_mess.message)
            else:
                raise LLMError(
                    reason=f"ModelLLM returned unexpected content. Expected a string or stream, got {type(cont)}",
                    message_history=self.message_hist,
                )
            return self.return_output(returned_mess.message)

        raise LLMError(
            reason="ModelLLM returned an unexpected message type.",
            message_history=self.message_hist,
        )<|MERGE_RESOLUTION|>--- conflicted
+++ resolved
@@ -1,10 +1,7 @@
-<<<<<<< HEAD
-=======
 import asyncio
 from typing import TypeVar
 
 import railtracks.context as context
->>>>>>> 33017301
 from railtracks.exceptions import LLMError
 from railtracks.llm import Message, MessageHistory, ModelBase, UserMessage
 from railtracks.llm.content import Stream
