--- conflicted
+++ resolved
@@ -58,27 +58,12 @@
 # For each Integration package depenedcies go here.
 rag = ["litellm[proxy] >= 1.70.2", "openai < 1.100.0"]
 # the integrations submodule will be list a of the above deps
-portkey = [
-    "portkey_ai >= 2.0.2"
-]
-integrations = [
-    "railtracks[portkey]",
-]
-<<<<<<< HEAD
+portkey = ["portkey_ai >= 2.0.2"]
+integrations = ["railtracks[portkey]"]
+
 all = ["railtracks[chat,rag,integrations]"]
-=======
-
-all = [
-    "railtracks[chat,rag,integrations]"
-]
-
-core = [
-    "railtracks[chat]"
-]
->>>>>>> 1440d916
 
 core = ["railtracks[chat]"]
-
 
 [project.urls]
 documentation = "https://railtownai.github.io/railtracks/"
