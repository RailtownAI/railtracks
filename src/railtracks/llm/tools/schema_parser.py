"""
JSON schema parsing utilities.

This module contains functions for parsing JSON schemas into Parameter objects
and converting Parameter objects into Pydantic models.
"""

from typing import Dict

from .parameter import ArrayParameter, Parameter, PydanticParameter


def _extract_param_type(prop_schema: dict) -> str | list:
    """Extract parameter type from JSON schema, handling various formats."""
    param_type = prop_schema.get("type", None)
    if param_type is None:
        # If no type, try to infer from other keys
        if "properties" in prop_schema:
            param_type = "object"
        elif "items" in prop_schema:
            param_type = "array"
        else:
            param_type = "object"  # fallback

    # Handle type as list (union)
    if isinstance(param_type, list):
        # Convert to python types, e.g. ["string", "null"]
        param_type = [t if t != "null" else "none" for t in param_type]

    return param_type


def _extract_basic_properties(prop_schema: dict) -> tuple:
    """Extract basic properties from JSON schema."""
    description = prop_schema.get("description", "")
    enum = prop_schema.get("enum")
    default = prop_schema.get("default")
    additional_properties = prop_schema.get("additionalProperties", False)
    return description, enum, default, additional_properties


def _handle_ref_schema(
    name: str, prop_schema: dict, required: bool, description: str
) -> "PydanticParameter":
    """Handle $ref schemas."""
    return PydanticParameter(
        name=name,
        required=required,
        param_type="object",
        description=description,
        ref_path=prop_schema["$ref"],
    )


def _handle_all_of_schema(
    name: str,
    prop_schema: dict,
    required: bool,
    description: str,
    additional_properties: bool,
) -> tuple[PydanticParameter | None, str | list]:
    """Handle allOf schemas. Returns (parameter, updated_param_type)."""
    param_type = None
    # Only handle simple case: allOf with $ref or type
    for item in prop_schema["allOf"]:
        if "$ref" in item:
            # Reference to another schema
<<<<<<< HEAD
            return (
                PydanticParameter(
                    name=name,
                    param_type="object",
                    description=description,
                    required=required,
                    properties={},
                    additional_properties=additional_properties,
                ),
                None,
            )
=======
            return PydanticParameter(
                name=name,
                param_type="object",
                description=description,
                required=required,
                properties={},
                additional_properties=additional_properties,
            ), None
>>>>>>> 29d83079
        elif "type" in item:
            # Merge type info
            param_type = item["type"]
    return None, param_type


def _handle_any_of_schema(
    name: str,
    prop_schema: dict,
    required: bool,
    description: str,
    enum,
    default,
    additional_properties: bool,
) -> "Parameter":
    """Handle anyOf schemas (union types)."""
    types_list = []
    inner_props = set()
    for item in prop_schema["anyOf"]:
        t = item.get("type", "string")
        types_list.append(t if t != "null" else "none")
        if t == "object":
            inner_required = item.get("required", [])
            for inner_name, inner_schema in item["properties"].items():
                inner_props.add(
                    parse_json_schema_to_parameter(
                        inner_name, inner_schema, inner_name in inner_required
                    )
                )
    param_type = types_list
    if inner_props:
        return PydanticParameter(
            name=name,
            param_type=param_type,
            description=description,
            required=required,
            additional_properties=additional_properties,
            properties=inner_props,
        )
    else:
        return Parameter(
            name=name,
            param_type=param_type,
            description=description,
            required=required,
            enum=enum,
            default=default,
            additional_properties=additional_properties,
        )


def _handle_object_schema(
    name: str,
    prop_schema: dict,
    required: bool,
    description: str,
    additional_properties: bool,
) -> "PydanticParameter":
    """Handle object schemas with properties."""
    inner_required = prop_schema.get("required", [])
    inner_props = set()
    for inner_name, inner_schema in prop_schema["properties"].items():
        inner_props.add(
            parse_json_schema_to_parameter(
                inner_name, inner_schema, inner_name in inner_required
            )
        )
    return PydanticParameter(
        name=name,
        param_type="object",
        description=description,
        required=required,
        properties=inner_props,
        additional_properties=additional_properties,
    )


def _handle_array_schema(
    name: str,
    prop_schema: dict,
    required: bool,
    description: str,
    enum,
    default,
    additional_properties: bool,
) -> "Parameter":
    """Handle array schemas."""
    items_schema = prop_schema["items"]
    max_items = prop_schema.get("maxItems")
    if items_schema.get("type") == "object" and "properties" in items_schema:
        inner_required = items_schema.get("required", [])

        inner_props = set()
        for inner_name, inner_schema in items_schema["properties"].items():
            inner_props.add(
                parse_json_schema_to_parameter(
                    inner_name, inner_schema, inner_name in inner_required
                )
            )
        return ArrayParameter(
            name=name,
            param_type="object",  # so that the subprops can be parsed
            description=description,
            max_items=max_items,
            required=required,
            properties=inner_props,
            additional_properties=additional_properties,
        )
    else:
        return Parameter(
            name=name,
            param_type="array",
            description=description,
            required=required,
            enum=enum,
            default=default,
            additional_properties=additional_properties,
        )


def parse_json_schema_to_parameter(
    name: str, prop_schema: dict, required: bool
) -> "Parameter":
    """
    Given a JSON-schema for a property, returns a Parameter or PydanticParameter.
    If prop_schema defines nested properties, this is done recursively.

    Args:
        name: The name of the parameter.
        prop_schema: The JSON schema definition for the property.
        required: Whether the parameter is required.

    Returns:
        A Parameter or PydanticParameter object representing the schema.
    """
    param_type = _extract_param_type(prop_schema)
    description, enum, default, additional_properties = _extract_basic_properties(
        prop_schema
    )

    # Handle references to other schemas, you just need $ref path and description
    if "$ref" in prop_schema:
        return _handle_ref_schema(name, prop_schema, required, description)

    # Handle allOf (merge schemas)
    if "allOf" in prop_schema:
        result, updated_param_type = _handle_all_of_schema(
            name, prop_schema, required, description, additional_properties
        )
        if result is not None:
            return result
        if updated_param_type is not None:
            param_type = updated_param_type

    # Handle anyOf (union types)
    if "anyOf" in prop_schema:
        return _handle_any_of_schema(
            name,
            prop_schema,
            required,
            description,
            enum,
            default,
            additional_properties,
        )

    # Handle nested objects
    if param_type == "object" and "properties" in prop_schema:
        return _handle_object_schema(
            name, prop_schema, required, description, additional_properties
        )

    # Handle arrays, potentially with nested objects
    elif param_type == "array" and "items" in prop_schema:
        return _handle_array_schema(
            name,
            prop_schema,
            required,
            description,
            enum,
            default,
            additional_properties,
        )
    else:
        return Parameter(
            name=name,
            param_type=param_type,
            description=description,
            required=required,
            enum=enum,
            default=default,
            additional_properties=additional_properties,
        )


def parse_model_properties(schema: dict) -> Dict[str, Parameter]:  # noqa: C901
    """
    Given a JSON schema (usually from BaseModel.model_json_schema()),
    returns a dictionary mapping property names to Parameter objects.

    Args:
        schema: The JSON schema to parse.

    Returns:
        A dictionary mapping property names to Parameter objects.
    """
    result = set()
    required_fields = schema.get("required", [])

    # First, process any $defs (nested model definitions)
    defs = schema.get("$defs", {})
    nested_models = {}

    for def_name, def_schema in defs.items():
        # Parse each nested model definition
        nested_props = {}
        nested_required = def_schema.get("required", [])

        for prop_name, prop_schema in def_schema.get("properties", {}).items():
            nested_props[prop_name] = parse_json_schema_to_parameter(
                prop_name, prop_schema, prop_name in nested_required
            )

        nested_models[def_name] = {
            "properties": nested_props,
            "required": nested_required,
        }

    # Process main properties
    for prop_name, prop_schema in schema.get("properties", {}).items():
        # Check if this property references a nested model
        if "$ref" in prop_schema:
            ref = prop_schema["$ref"]
            if ref.startswith("#/$defs/"):
                model_name = ref[len("#/$defs/") :]
                if model_name in nested_models:
                    # Create a PydanticParameter with the nested model's properties
                    result.add(
                        PydanticParameter(
                            name=prop_name,
                            param_type="object",
                            description=prop_schema.get("description", ""),
                            required=prop_name in required_fields,
                            properties=nested_models[model_name]["properties"],
                        )
                    )
                    continue
        elif "allOf" in prop_schema:
            for item in prop_schema.get("allOf", []):
                if "$ref" in item:
                    # Extract the model name from the reference
                    ref = item["$ref"]
                    if ref.startswith("#/$defs/"):
                        model_name = ref[len("#/$defs/") :]
                        if model_name in nested_models:
                            # Create a PydanticParameter with the nested model's properties
                            result.add(
                                PydanticParameter(
                                    name=prop_name,
                                    param_type="object",
                                    description=prop_schema.get("description", ""),
                                    required=prop_name in required_fields,
                                    properties=nested_models[model_name]["properties"],
                                )
                            )
                            break

        # If not already processed as a reference
        if prop_name not in result:
            # Get the correct type from the schema
            param_type = prop_schema.get("type", "object")

            # Handle special case for number type
            if "type" in prop_schema and prop_schema["type"] == "number":
                param_type = "float"

            # Create parameter with the correct type
            if param_type == "object" and "properties" in prop_schema:
                inner_required = prop_schema.get("required", [])
                inner_props = {}
                for inner_name, inner_schema in prop_schema["properties"].items():
                    inner_props[inner_name] = parse_json_schema_to_parameter(
                        inner_name, inner_schema, inner_name in inner_required
                    )
                result.add(
                    PydanticParameter(
                        name=prop_name,
                        param_type=param_type,
                        description=prop_schema.get("description", ""),
                        required=prop_name in required_fields,
                        properties=inner_props,
                    )
                )
            else:
<<<<<<< HEAD
                result.add(
                    parse_json_schema_to_parameter(
                        prop_name, prop_schema, prop_name in required_fields
                    )
=======
                result[prop_name] = parse_json_schema_to_parameter(
                    prop_name, prop_schema, prop_name in required_fields
>>>>>>> 29d83079
                )

    return result<|MERGE_RESOLUTION|>--- conflicted
+++ resolved
@@ -65,7 +65,6 @@
     for item in prop_schema["allOf"]:
         if "$ref" in item:
             # Reference to another schema
-<<<<<<< HEAD
             return (
                 PydanticParameter(
                     name=name,
@@ -77,16 +76,6 @@
                 ),
                 None,
             )
-=======
-            return PydanticParameter(
-                name=name,
-                param_type="object",
-                description=description,
-                required=required,
-                properties={},
-                additional_properties=additional_properties,
-            ), None
->>>>>>> 29d83079
         elif "type" in item:
             # Merge type info
             param_type = item["type"]
@@ -381,15 +370,10 @@
                     )
                 )
             else:
-<<<<<<< HEAD
                 result.add(
                     parse_json_schema_to_parameter(
                         prop_name, prop_schema, prop_name in required_fields
                     )
-=======
-                result[prop_name] = parse_json_schema_to_parameter(
-                    prop_name, prop_schema, prop_name in required_fields
->>>>>>> 29d83079
                 )
 
     return result