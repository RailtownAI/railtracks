from __future__ import annotations

from typing import List, TypeVar, Tuple

from .state.utils import create_sub_state_info
from .utils.profiling import Stamp, StampManager
from .state.request import RequestForest
from .state.node import NodeForest
<<<<<<< HEAD
=======
from .utils.serialization.graph import Edge, Vertex
from .visuals.agent_viewer import AgentViewer
>>>>>>> c97d6cc5

import json
from requestcompletion.utils.serialization import RCJSONEncoder

_TOutput = TypeVar("_TOutput")


# TODO add some the logic for an optional architecture requirement.
class ExecutionInfo:
    """
    A class that contains the full details of the state of a run at any given point in time.

    The class is designed to be used as a snapshot of state that can be used to display the state of the run, or to
    create a graphical representation of the system.
    """

    def __init__(
        self,
        request_heap: RequestForest,
        node_heap: NodeForest,
        stamper: StampManager,
    ):
        self.request_heap = request_heap
        self.node_heap = node_heap
        self.stamper = stamper

    @classmethod
    def default(cls):
        """Creates a new "empty" instance of the ExecutionInfo class with the default values."""
        return cls.create_new()

    @classmethod
    def create_new(
        cls,
    ) -> ExecutionInfo:
        """
        Creates a new empty instance of state variables with the provided executor configuration.

        """
        request_heap = RequestForest()
        node_heap = NodeForest()
        stamper = StampManager()

        return ExecutionInfo(
            request_heap=request_heap,
            node_heap=node_heap,
            stamper=stamper,
        )

    @property
    def answer(self) -> _TOutput:
        """Convenience method to access the answer of the run."""
        return self.request_heap.answer

    @property
    def all_stamps(self) -> List[Stamp]:
        """Convenience method to access all the stamps of the run."""
        return self.stamper.all_stamps

    @property
    def insertion_requests(self):
        """A convenience method to access all the insertion requests of the run."""
        return self.request_heap.insertion_request

    def get_info(self, ids: List[str] | str | None = None) -> ExecutionInfo:
        """
        Gets a subset of the current state based on the provided node ids. It will contain all the children of the provided node ids

        Note: If no ids are provided, the full state is returned.

        Args:
            ids (List[str] | str | None): A list of node ids to filter the state by. If None, the full state is returned.

        Returns:
            ExecutionInfo: A new instance of ExecutionInfo containing only the children of the provided ids.

        """
        if ids is None:
            return self
        else:
            # firstly lets
            if isinstance(ids, str):
                ids = [ids]

            # we need to quickly check to make sure these ids are valid
            for identifier in ids:
                if identifier not in self.request_heap:
                    raise ValueError(
                        f"Identifier '{identifier}' not found in the current state."
                    )

            new_node_forest, new_request_forest = create_sub_state_info(
                self.node_heap.heap(),
                self.request_heap.heap(),
                ids,
            )
            return ExecutionInfo(
                node_heap=new_node_forest,
                request_heap=new_request_forest,
                stamper=self.stamper,
<<<<<<< HEAD
                exception_history=list(self.exception_history),
            )
=======
            )

    def to_graph(self) -> Tuple[List[Vertex], List[Edge]]:
        """
        Converts the current state into its graph representation.

        Returns:
            List[Node]: An iterable of nodes in the graph.
            List[Edge]: An iterable of edges in the graph.
        """
        return self.node_heap.to_vertices(), self.request_heap.to_edges()

    def graph_serialization(self) -> str:
        """
                Creates a string (JSON) representation of this info object designed to be used to construct a graph for this
                info object.

                Some important notes about its structure are outlined below:
                - The `nodes` key contains a list of all the nodes in the graph, represented as `Vertex` objects.
                - The `edges` key contains a list of all the edges in the graph, represented as `Edge` objects.
                - The `stamps` key contains an ease of use list of all the stamps associated with the run, represented as `Stamp` objects.

                - The "nodes" and "requests" key will be outlined with normal graph details like connections and identifiers in addition to a loose details object.
                - However, both will carry an addition param called "stamp" which is a timestamp style object.
                - They also will carry a "parent" param which is a recursive structure that allows you to traverse the graph in time.

                The current schema looks something like the following.
                ```json
        {
          "nodes": [
            {
              "identifier": str,
              "node_type": str,
              "stamp": {
                 "step": int,
                 "time": float,
                 "identifier": str
              }
              "details": {
                 "internals": {
                    "latency": float,
                    <any other debugging details specific to that node type (i.e. LLM nodes)>
              }
              "parent": <recursive the same as above | terminating when this param is null>
          ]
          "edges": [
            {
              "source": str | null,
              "target": str,
              "indentifier": str,
              "stamp": {
                "step": int,
                "time": float,
                "identifier": str
              }
              "details": {
                 "input_args": [<list of input args>],
                 "input_kwargs": {<dict of input kwargs>},
                 "output": Any
              }
              "parent": <recursive, the same as above | terminating when this param is null>
            }
          ],
          "stamps": [
            {
               "step": int,
               "time": float,
               "identifier: str
            }
          ]
        }
        ```
        """
        return json.dumps(
            {
                "nodes": self.node_heap.to_vertices(),
                "edges": self.request_heap.to_edges(),
                "steps": self.all_stamps,
            },
            cls=RCJSONEncoder,
        )

    def view_graph(self):
        """A convenience method used to view a graph representation of the run."""
        AgentViewer(self.all_stamps, self.request_heap, self.node_heap).display_graph()
>>>>>>> c97d6cc5
<|MERGE_RESOLUTION|>--- conflicted
+++ resolved
@@ -6,11 +6,7 @@
 from .utils.profiling import Stamp, StampManager
 from .state.request import RequestForest
 from .state.node import NodeForest
-<<<<<<< HEAD
-=======
 from .utils.serialization.graph import Edge, Vertex
-from .visuals.agent_viewer import AgentViewer
->>>>>>> c97d6cc5
 
 import json
 from requestcompletion.utils.serialization import RCJSONEncoder
@@ -111,10 +107,6 @@
                 node_heap=new_node_forest,
                 request_heap=new_request_forest,
                 stamper=self.stamper,
-<<<<<<< HEAD
-                exception_history=list(self.exception_history),
-            )
-=======
             )
 
     def to_graph(self) -> Tuple[List[Vertex], List[Edge]]:
@@ -196,8 +188,3 @@
             },
             cls=RCJSONEncoder,
         )
-
-    def view_graph(self):
-        """A convenience method used to view a graph representation of the run."""
-        AgentViewer(self.all_stamps, self.request_heap, self.node_heap).display_graph()
->>>>>>> c97d6cc5
