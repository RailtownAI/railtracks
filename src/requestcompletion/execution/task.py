--- conflicted
+++ resolved
@@ -20,15 +20,12 @@
     async def invoke(self):
         """The callable that this task is representing."""
         update_parent_id(self.node.uuid)
-<<<<<<< HEAD
-        result = await self.node.invoke()
+        
+        result = await self.node.tracked_invoke()
 
         # If return_into is specified, put the result into context instead of returning it
         if self.node.return_into is not None:
             put(self.node.return_into, result)
             return None  # Return None when storing in context
 
-        return result
-=======
-        return await self.node.tracked_invoke()
->>>>>>> c97d6cc5
+        return result