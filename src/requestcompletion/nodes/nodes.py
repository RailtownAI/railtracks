--- conflicted
+++ resolved
@@ -5,12 +5,9 @@
 import uuid
 from abc import ABC, ABCMeta, abstractmethod
 from copy import deepcopy
-<<<<<<< HEAD
 
 from requestcompletion.nodes.tool_callable import ToolCallable
 from abc import ABC, abstractmethod
-=======
->>>>>>> f4a456e6
 from typing import (
     Any,
     Dict,
@@ -20,16 +17,9 @@
 )
 
 from typing_extensions import Self
-<<<<<<< HEAD
-from requestcompletion.exceptions.node_creation.validation import (
-    check_classmethod,
-=======
 
 from ..exceptions.node_creation.validation import (
     check_classmethod,
-    check_connected_nodes,
-    check_output_model,
->>>>>>> f4a456e6
 )
 from ..llm import Tool
 
