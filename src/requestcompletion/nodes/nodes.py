from __future__ import annotations
import asyncio
import time

import uuid
from copy import deepcopy

from requestcompletion.nodes.tool_callable import ToolCallable
from abc import ABC, abstractmethod, ABCMeta
from typing import (
    TypeVar,
    Generic,
    Dict,
    ParamSpec,
    Any,
)
from typing_extensions import Self
from requestcompletion.exceptions.node_creation.validation import (
    check_classmethod,
    check_output_model,
    check_connected_nodes,
)

_TOutput = TypeVar("_TOutput")

_TNode = TypeVar("_TNode", bound="Node")
_P = ParamSpec("_P")


class NodeCreationMeta(ABCMeta):
    def __init__(cls, name, bases, dct):
        super().__init__(name, bases, dct)

        # now we need to make sure the invoke method is a coroutine, if not we should automatically switch it here.
        method_name = "invoke"

        if method_name in dct and callable(dct[method_name]):
            method = dct[method_name]

            # a simple wrapper to convert any async function to a non async one.
            async def async_wrapper(self, *args, **kwargs):
                if asyncio.iscoroutinefunction(
                    method
                ):  # check if the method is a coroutine
                    return await method(self, *args, **kwargs)
                else:
                    return await asyncio.to_thread(method, self, *args, **kwargs)

            setattr(cls, method_name, async_wrapper)

        # ================= Checks for Creation ================
        # 1. Check if the class methods are all classmethods, else raise an exception
        class_method_checklist = ["tool_info", "prepare_tool", "pretty_name"]
        for method_name in class_method_checklist:
            if method_name in dct and callable(dct[method_name]):
                method = dct[method_name]
                check_classmethod(method, method_name)

        # 2. special case for output_model for structured_llm node
        if "output_model" in dct and not getattr(cls, "__abstractmethods__", False):
            method = dct["output_model"]
            check_classmethod(method, "output_model")
            check_output_model(method, cls)

        # 3. Check if the connected_nodes is not empty, special case for ToolCallLLM
        if "connected_nodes" in dct and not getattr(cls, "__abstractmethods__", False):
            method = dct["connected_nodes"]
            try:
                # Try to call the method as a classmethod (typical case)
                node_set = method.__func__(cls)
            except AttributeError:
                # If that fails, call it as an instance method (for easy_wrapper init)
                dummy = object.__new__(cls)
                node_set = method(dummy)
            # Validate that the returned node_set is correct and contains only Node/function instances
            check_connected_nodes(node_set, Node)
        # ================= End Creation Exceptions ================


class NodeState(Generic[_TNode]):
    """
    A stripped down representation of a Node which can be passed along the process barrier.
    """

    # This object should json serializable such that it can be passed across the process barrier
    # TODO come up with a more intelligent way to recreate the node
    def __init__(
        self,
        node: _TNode,
    ):
        self.node = node

    def instantiate(self) -> _TNode:
        """
        Creates a pass by reference copy of the node in the state.
        """
        return self.node


class DebugDetails(dict[str, Any]):
    """
    A simple debug detail object that operates like a dictionary that can be used to store debug information about
    the node.
    """

    pass


class LatencyDetails:
    def __init__(
        self,
        total_time: float,
    ):
        """
        A simple class that contains latency details for a node during execution.

        Args:
            total_time (float): The total time taken for the node to execute, in seconds.
        """
        self.total_time = total_time


<<<<<<< HEAD
class Node(ToolCallable, ABC, Generic[_TOutput], metaclass=NodeCreationMeta):
=======
class Node(ABC, Generic[_TOutput], metaclass=NodeCreationMeta):
>>>>>>> 027327f4
    """An abstract base class which defines some the functionality of a node"""

    def __init__(
        self,
        *,
        debug_details: DebugDetails | None = None,
    ):
        # each fresh node will have a generated uuid that identifies it.
        self.uuid = str(uuid.uuid4())
        self._details: DebugDetails = debug_details or DebugDetails()

    @property
    def details(self) -> DebugDetails:
        """
        Returns a debug details object that contains information about the node.
        This is used for debugging and logging purposes.
        """
        return self._details

    @classmethod
    @abstractmethod
    def pretty_name(cls) -> str:
        """
        Returns a pretty name for the node. This name is used to identify the node type of the system.
        """
        pass

    @abstractmethod
    async def invoke(self) -> _TOutput:
        """
        The main method that runs when this node is called
        """
        pass

    async def tracked_invoke(self) -> _TOutput:
        """
        A special method that will track and save the latency of the running of this invoke method.
        """
        start_time = time.time()
        try:
            return await self.invoke()
        except Exception as e:
            raise e
        finally:
            latency = time.time() - start_time
            self.details["latency"] = LatencyDetails(total_time=latency)

    def state_details(self) -> Dict[str, str]:
        """
        Places the __dict__ of the current object into a dictionary of strings.
        """
        di = {k: str(v) for k, v in self.__dict__.items()}
        return di


    def safe_copy(self) -> Self:
        """
        A method used to create a new pass by value copy of every element of the node except for the backend connections.
        """
        cls = self.__class__
        result = cls.__new__(cls)
        for k, v in self.__dict__.items():
            setattr(result, k, deepcopy(v))
        return result

    def __repr__(self):
        return f"{hex(id(self))}: {self.pretty_name()}: {self.state_details()}"<|MERGE_RESOLUTION|>--- conflicted
+++ resolved
@@ -1,5 +1,6 @@
 from __future__ import annotations
 import asyncio
+import time
 import time
 
 import uuid
@@ -120,11 +121,7 @@
         self.total_time = total_time
 
 
-<<<<<<< HEAD
-class Node(ToolCallable, ABC, Generic[_TOutput], metaclass=NodeCreationMeta):
-=======
 class Node(ABC, Generic[_TOutput], metaclass=NodeCreationMeta):
->>>>>>> 027327f4
     """An abstract base class which defines some the functionality of a node"""
 
     def __init__(
@@ -172,6 +169,19 @@
             latency = time.time() - start_time
             self.details["latency"] = LatencyDetails(total_time=latency)
 
+    async def tracked_invoke(self) -> _TOutput:
+        """
+        A special method that will track and save the latency of the running of this invoke method.
+        """
+        start_time = time.time()
+        try:
+            return await self.invoke()
+        except Exception as e:
+            raise e
+        finally:
+            latency = time.time() - start_time
+            self.details["latency"] = LatencyDetails(total_time=latency)
+
     def state_details(self) -> Dict[str, str]:
         """
         Places the __dict__ of the current object into a dictionary of strings.
