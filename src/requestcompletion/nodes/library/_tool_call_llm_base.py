<<<<<<< HEAD
from typing import TypeVar, Generic, Set, Type, Dict, Any

=======
from functools import partial
from typing import TypeVar, Generic, Set, Type, Dict, Any, Callable
>>>>>>> 95797356

from ..nodes import Node, ResetException, FatalException

from ...llm import MessageHistory, ModelBase, ToolCall, ToolResponse, ToolMessage

from ...interaction.call import call

from abc import ABC, abstractmethod


_T = TypeVar("_T")


class OutputLessToolCallLLM(Node[_T], ABC, Generic[_T]):
    """A base class that is a node which contains
     an LLm that can make tool calls. The tool calls will be returned
    as calls or if there is a response, the response will be returned as an output"""

    def __init__(
        self,
        message_history: MessageHistory,
        model: ModelBase,
    ):
        super().__init__()
        self.model = model
        self.message_hist = message_history

    @abstractmethod
    def connected_nodes(self) -> Set[Type[Node] | Callable]: ...

    def create_node(self, tool_name: str, arguments: Dict[str, Any]) -> Node:
        """
        A function which creates a new instance of a node from a tool name and arguments.

        This function may be overwritten to fit the needs of the given node as needed.
        """
        node = [x for x in self.connected_nodes() if x.tool_info().name == tool_name]
        if node is []:
            raise ResetException(node=self, detail=f"Tool {tool_name} cannot be create a node")
        if len(node) > 1:
            raise FatalException(
                node=self,
                detail=f"Tool {tool_name} has multiple nodes, this is not allowed. Current Node include {[x.tool_info().name for x in self.connected_nodes()]}",
            )
        return node[0].prepare_tool(arguments)

    def tools(self):
        return [x.tool_info() for x in self.connected_nodes()]

    @abstractmethod
    def return_output(self) -> _T: ...

    def invoke(
        self,
    ) -> _T:
        while True:
            # collect the response from the model
            try:
                returned_mess = self.model.chat_with_tools(self.message_hist, tools=self.tools())
                self.message_hist.append(returned_mess.message)
            except Exception as e:
                raise ResetException(node=self, detail=f"{e}")

            if returned_mess.message.role == "assistant":
                # if the returned item is a list then it is a list of tool calls
                if isinstance(returned_mess.message.content, list):
                    assert all([isinstance(x, ToolCall) for x in returned_mess.message.content])
                    responses = [
                        call(lambda arguments: self.create_node(tool_name=t_c.name, arguments=arguments), t_c.arguments)
                        for t_c in returned_mess.message.content
                    ]

                    for r_id, resp in zip(
                        [x.identifier for x in returned_mess.message.content],
                        [x.data for x in responses],
                    ):
                        self.message_hist.append(ToolMessage(ToolResponse(identifier=r_id, result=str(resp))))

                elif returned_mess.message.content is not None:
                    # this means the tool call is finished
                    break
            else:
                # the message is malformed from the model
                raise ResetException(
                    node=self,
                    detail="ModelLLM returned an unexpected message type.",
                )

        return self.return_output()<|MERGE_RESOLUTION|>--- conflicted
+++ resolved
@@ -1,10 +1,5 @@
-<<<<<<< HEAD
-from typing import TypeVar, Generic, Set, Type, Dict, Any
-
-=======
 from functools import partial
 from typing import TypeVar, Generic, Set, Type, Dict, Any, Callable
->>>>>>> 95797356
 
 from ..nodes import Node, ResetException, FatalException
 
