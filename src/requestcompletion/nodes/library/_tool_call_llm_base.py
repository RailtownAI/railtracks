--- conflicted
+++ resolved
@@ -85,21 +85,13 @@
                     assert all(
                         isinstance(x, ToolCall) for x in returned_mess.message.content
                     )
-<<<<<<< HEAD
-                    contracts = [
-                        call(
-                            self.create_node(
-                                tool_name=t_c.name,
-                                arguments=t_c.arguments
-                            ),
-=======
+
 
                     contracts = []
                     for t_c in returned_mess.message.content:
                         contract = call(
                             self.create_node,
                             t_c.name,
->>>>>>> 5fb5a51b
                             t_c.arguments,
                         )
                         contracts.append(contract)
