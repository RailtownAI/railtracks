--- conflicted
+++ resolved
@@ -99,13 +99,7 @@
                         [x.name for x in returned_mess.message.content],
                         tool_responses,
                     ):
-<<<<<<< HEAD
                         self.message_hist.append(ToolMessage(ToolResponse(identifier=r_id, result=str(resp), name=r_name)))
-=======
-                        self.message_hist.append(
-                            ToolMessage(ToolResponse(identifier=r_id, result=str(resp)))
-                        )
->>>>>>> f72cf3f4
 
                 elif returned_mess.message.content is not None:
                     # this means the tool call is finished
