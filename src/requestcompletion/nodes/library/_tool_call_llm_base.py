import asyncio
from typing import TypeVar, ParamSpec, Generic, Set, Type, Dict, Any, Union, Callable
from copy import deepcopy
from ..nodes import Node
from ...llm import (
    MessageHistory,
    ModelBase,
    ToolCall,
    ToolResponse,
    ToolMessage,
    UserMessage,
)
from ...interaction.call import call
from abc import ABC, abstractmethod
from ...exceptions import FatalError

_T = TypeVar("_T")
_P = ParamSpec("_P")


class OutputLessToolCallLLM(Node[_T], ABC, Generic[_T]):
    """A base class that is a node which contains
     an LLm that can make tool calls. The tool calls will be returned
    as calls or if there is a response, the response will be returned as an output"""

    def __init__(
        self,
        message_history: MessageHistory,
        model: ModelBase,
        max_tool_calls: int | None = 30,
    ):
        super().__init__()
        self.model = model
        self.message_hist = deepcopy(message_history)
        self.structured_resp_node = None  # The structured LLM node

        self.max_tool_calls = max_tool_calls

    @abstractmethod
<<<<<<< HEAD
    def connected_nodes(self) -> Set[Type[Node]]: ...
=======
    def connected_nodes(self) -> Set[Union[Type[Node], Callable]]: ...
>>>>>>> 43a131df

    def create_node(self, tool_name: str, arguments: Dict[str, Any]) -> Node:
        """
        A function which creates a new instance of a node Class from a tool name and arguments.

        This function may be overwritten to fit the needs of the given node as needed.
        """
        node = [x for x in self.connected_nodes() if x.tool_info().name == tool_name]
        if node == []:
            raise RuntimeError(f"Tool {tool_name} cannot be create a node")
        if len(node) > 1:
            raise FatalError(
                f"Tool {tool_name} has multiple nodes, this is not allowed. Current Node include {[x.tool_info().name for x in self.connected_nodes()]}",
            )
        return node[0].prepare_tool(arguments)

    def tools(self):
        return [x.tool_info() for x in self.connected_nodes()]

    @abstractmethod
    def return_output(self) -> _T: ...

    async def invoke(
        self,
    ) -> _T:
        while True:
            # special check for maximum tool calls
            if self.max_tool_calls is not None and (
                len([m for m in self.message_hist if isinstance(m, ToolMessage)])
                >= self.max_tool_calls
            ):
                raise RuntimeError(
                    f"Maximum number of tool calls ({self.max_tool_calls}) exceeded.\nMessage History:\n{self.message_hist}"
                )

            # collect the response from the model
            returned_mess = self.model.chat_with_tools(
                self.message_hist, tools=self.tools()
            )

            self.message_hist.append(returned_mess.message)

            if returned_mess.message.role == "assistant":
                # if the returned item is a list then it is a list of tool calls
                if isinstance(returned_mess.message.content, list):
                    assert all(
                        isinstance(x, ToolCall) for x in returned_mess.message.content
                    )

                    contracts = []
                    for t_c in returned_mess.message.content:
                        contract = call(
                            self.create_node,
                            t_c.name,
                            t_c.arguments,
                        )
                        contracts.append(contract)

                    tool_responses = await asyncio.gather(
                        *contracts, return_exceptions=True
                    )
                    tool_responses = [
                        (
                            x
                            if not isinstance(x, Exception)
                            else f"There was an error running the tool: \n Exception message: {x} "
                        )
                        for x in tool_responses
                    ]
                    tool_ids = [x.identifier for x in returned_mess.message.content]
                    tool_names = [x.name for x in returned_mess.message.content]

                    for r_id, r_name, resp in zip(
                        tool_ids,
                        tool_names,
                        tool_responses,
                    ):
                        self.message_hist.append(
                            ToolMessage(
                                ToolResponse(
                                    identifier=r_id, result=str(resp), name=r_name
                                )
                            )
                        )
                else:
                    # this means the tool call is finished
                    break
            else:
                # the message is malformed from the model
                raise RuntimeError(
                    "ModelLLM returned an unexpected message type.",
                )

        if self.structured_resp_node:
            try:
                self.structured_output = await call(
                    self.structured_resp_node,
                    message_history=MessageHistory(
                        [UserMessage(str(self.message_hist))]
                    ),
                )
            except Exception as e:
                self.structured_output = ValueError(
                    f"Failed to parse assistant response into structured output: {e}"
                )

        return self.return_output()<|MERGE_RESOLUTION|>--- conflicted
+++ resolved
@@ -37,11 +37,7 @@
         self.max_tool_calls = max_tool_calls
 
     @abstractmethod
-<<<<<<< HEAD
-    def connected_nodes(self) -> Set[Type[Node]]: ...
-=======
     def connected_nodes(self) -> Set[Union[Type[Node], Callable]]: ...
->>>>>>> 43a131df
 
     def create_node(self, tool_name: str, arguments: Dict[str, Any]) -> Node:
         """
