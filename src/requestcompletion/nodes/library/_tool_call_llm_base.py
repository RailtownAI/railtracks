import asyncio
import warnings
from functools import partial
<<<<<<< HEAD
from typing import TypeVar, Generic, Set, Type, Dict, Any, Callable, Literal

from ..nodes import Node
=======
from typing import TypeVar, Generic, Set, Type, Dict, Any, Union, Literal
from copy import deepcopy
from ..nodes import Node, ResetException, FatalException
>>>>>>> 5ce28193

from ...llm import MessageHistory, ModelBase, ToolCall, ToolResponse, ToolMessage, SystemMessage, AssistantMessage

from ...interaction.call import call

from abc import ABC, abstractmethod

from ...llm.message import Role

_T = TypeVar("_T")

class OutputLessToolCallLLM(Node[_T], ABC, Generic[_T]):
    """A base class that is a node which contains
     an LLm that can make tool calls. The tool calls will be returned
    as calls or if there is a response, the response will be returned as an output"""

    def __init__(
        self,
        message_history: MessageHistory,
        model: ModelBase,
    ):
        super().__init__()
        self.model = model
        self.message_hist = deepcopy(message_history)

    @abstractmethod
    def connected_nodes(self) -> Set[Type[Node]]: ...

    def create_node(self, tool_name: str, arguments: Dict[str, Any]) -> Node:
        """
        A function which creates a new instance of a node from a tool name and arguments.

        This function may be overwritten to fit the needs of the given node as needed.
        """
        node = [x for x in self.connected_nodes() if x.tool_info().name == tool_name]
        if node is []:
            raise ResetException(node=self, detail=f"Tool {tool_name} cannot be create a node")
        if len(node) > 1:
            raise FatalException(
                node=self,
                detail=f"Tool {tool_name} has multiple nodes, this is not allowed. Current Node include {[x.tool_info().name for x in self.connected_nodes()]}",
            )
        return node[0].prepare_tool(arguments)

    def tools(self):
        return [x.tool_info() for x in self.connected_nodes()]

    @abstractmethod
    def return_output(self) -> _T: ...

    async def invoke(
        self,
    ) -> _T:
        while True:
            # collect the response from the model
            returned_mess = self.model.chat_with_tools(self.message_hist, tools=self.tools())
            self.message_hist.append(returned_mess.message)

            if returned_mess.message.role == "assistant":
                # if the returned item is a list then it is a list of tool calls
                if isinstance(returned_mess.message.content, list):
                    assert all([isinstance(x, ToolCall) for x in returned_mess.message.content])
                    contracts = [
                        call(lambda arguments: self.create_node(tool_name=t_c.name, arguments=arguments), t_c.arguments)
                        for t_c in returned_mess.message.content
                    ]

                    tool_responses = await asyncio.gather(*contracts, return_exceptions=True)
                    tool_responses = [
                        x if not isinstance(x, Exception) else "There was an error running the tool"
                        for x in tool_responses
                    ]

                    for r_id, resp in zip(
                        [x.identifier for x in returned_mess.message.content],
                        tool_responses,
                    ):
                        self.message_hist.append(ToolMessage(ToolResponse(identifier=r_id, result=str(resp))))

                elif returned_mess.message.content is not None:
                    # this means the tool call is finished
                    break
            else:
                # the message is malformed from the model
                raise ResetException(
                    node=self,
                    detail="ModelLLM returned an unexpected message type.",
                )

        return self.return_output()


def tool_call_llm(
    connected_nodes: Set[Type[Node]],
    pretty_name: str | None = None,
    model: ModelBase | None = None,
    system_message: SystemMessage | None = None,
    output_type: Literal["MessageHistory", "LastMessage"] = "LastMessage",
) -> Type[OutputLessToolCallLLM[Union[MessageHistory, AssistantMessage]]]:

    OutputType = MessageHistory if output_type == "MessageHistory" else AssistantMessage

    class ToolCallLLM(OutputLessToolCallLLM[OutputType]):
        def return_output(self):
            if output_type == "MessageHistory":
                return self.message_hist
            else:
                return self.message_hist[-1]

        def __init__(
            self,
            message_history: MessageHistory,
            llm_model: ModelBase | None = None,
        ):
            message_history_copy = deepcopy(message_history)
            if system_message is not None:
                if len([x for x in message_history_copy if x.role == Role.system]) > 0:
                    warnings.warn("System message already exists in message history. We will replace it.")
                    message_history_copy = [x for x in message_history_copy if x.role != Role.system]
                    message_history_copy.insert(0, system_message)
                else:
                    message_history_copy.insert(0, system_message)

            if llm_model is not None:
                if model is not None:
                    warnings.warn(
                        "You have provided a model as a parameter and as a class varaible. We will use the parameter."
                    )
            else:
                if model is None:
                    raise RuntimeError("You Must provide a model to the ToolCallLLM class")
                llm_model = model

            super().__init__(message_history_copy, llm_model)

        def connected_nodes(self) -> Set[Type[Node]]:
            return connected_nodes

        @classmethod
        def pretty_name(cls) -> str:
            if pretty_name is None:
                return "ToolCallLLM(" + ", ".join([x.pretty_name() for x in connected_nodes]) + ")"
            else:
                return pretty_name

    return ToolCallLLM

<|MERGE_RESOLUTION|>--- conflicted
+++ resolved
@@ -1,15 +1,9 @@
 import asyncio
 import warnings
 from functools import partial
-<<<<<<< HEAD
-from typing import TypeVar, Generic, Set, Type, Dict, Any, Callable, Literal
-
-from ..nodes import Node
-=======
 from typing import TypeVar, Generic, Set, Type, Dict, Any, Union, Literal
 from copy import deepcopy
-from ..nodes import Node, ResetException, FatalException
->>>>>>> 5ce28193
+from ..nodes import Node
 
 from ...llm import MessageHistory, ModelBase, ToolCall, ToolResponse, ToolMessage, SystemMessage, AssistantMessage
 
