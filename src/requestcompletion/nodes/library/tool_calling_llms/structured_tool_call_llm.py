from abc import ABC, abstractmethod
from typing import Type, TypeVar

from pydantic import BaseModel

from ..easy_usage_wrappers.structured_llm import structured_llm
from ._base import OutputLessToolCallLLM

_TOutput = TypeVar("_TOutput", bound=BaseModel)


class StructuredToolCallLLM(OutputLessToolCallLLM[str], ABC):
<<<<<<< HEAD
    def __init__(
        self,
        message_history: MessageHistory,
        llm_model: ModelBase,
        output_model: Type[BaseModel],
        tool_details: str | None = None,
        tool_params: dict | None = None,
        *,
        return_into: str | None = None,
    ):
        super().__init__(message_history, llm_model, return_into=return_into)
        system_structured = SystemMessage(
=======
    def __init_subclass__(cls):
        super().__init_subclass__()
        system_structured = (
>>>>>>> c9d9f72c
            "You are a structured LLM tasked with extracting structured information from the conversation history of another LLM.\n"
            "The input will be the full message history (including system, user, tool, and assistant messages) from a prior LLM interaction."
            "Your job is to analyze this history and produce a structured response according to a specified format.\n"
            "Ensure the output is clean, valid, and matches the structure and schema defined. If certain fields cannot be confidently filled based on the conversation"
            "return None\n"
            "Do not summarize, speculate, or reinterpret the original intent—only extract information that is directly supported by the conversation content.\n"
            "Respond only with the structured output in the specified format."
        )

        cls.structured_resp_node = structured_llm(
            cls.output_model(),
            system_message=system_structured,
            llm_model=cls.get_llm_model,
        )

    @classmethod
    @abstractmethod
    def output_model(cls) -> Type[_TOutput]: ...

    def return_output(self) -> BaseModel:
        # Return the structured output or raise the exception if it was an error
        if isinstance(self.structured_output, Exception):
            raise self.structured_output from self.structured_output
        return self.structured_output<|MERGE_RESOLUTION|>--- conflicted
+++ resolved
@@ -10,24 +10,9 @@
 
 
 class StructuredToolCallLLM(OutputLessToolCallLLM[str], ABC):
-<<<<<<< HEAD
-    def __init__(
-        self,
-        message_history: MessageHistory,
-        llm_model: ModelBase,
-        output_model: Type[BaseModel],
-        tool_details: str | None = None,
-        tool_params: dict | None = None,
-        *,
-        return_into: str | None = None,
-    ):
-        super().__init__(message_history, llm_model, return_into=return_into)
-        system_structured = SystemMessage(
-=======
     def __init_subclass__(cls):
         super().__init_subclass__()
         system_structured = (
->>>>>>> c9d9f72c
             "You are a structured LLM tasked with extracting structured information from the conversation history of another LLM.\n"
             "The input will be the full message history (including system, user, tool, and assistant messages) from a prior LLM interaction."
             "Your job is to analyze this history and produce a structured response according to a specified format.\n"
