import asyncio
<<<<<<< HEAD
import warnings
from typing import TypeVar, ParamSpec, Generic, Set, Type, Dict, Any, Union, Callable
from ...nodes import Node
=======
from abc import ABC, abstractmethod
from typing import Any, Callable, Dict, Generic, ParamSpec, Set, Type, TypeVar, Union

from requestcompletion.exceptions import LLMError, NodeCreationError
from requestcompletion.exceptions.node_invocation.validation import check_max_tool_calls
from requestcompletion.interaction.call import call
>>>>>>> f4a456e6
from requestcompletion.llm import (
    AssistantMessage,
    MessageHistory,
    ModelBase,
    ToolCall,
    ToolMessage,
    ToolResponse,
    UserMessage,
)

from ...nodes import Node
from .._llm_base import LLMBase
<<<<<<< HEAD
from requestcompletion.run import call
from abc import ABC, abstractmethod
from requestcompletion.exceptions import NodeCreationError, LLMError
from requestcompletion.exceptions.node_invocation.validation import check_max_tool_calls
from requestcompletion.exceptions.node_creation.validation import check_connected_nodes
=======
>>>>>>> f4a456e6

_T = TypeVar("_T")
_P = ParamSpec("_P")


class OutputLessToolCallLLM(LLMBase[_T], ABC, Generic[_T]):
    """A base class that is a node which contains
     an LLm that can make tool calls. The tool calls will be returned
    as calls or if there is a response, the response will be returned as an output"""

    # Set structured response node to None by default
    structured_resp_node = None

    def __init_subclass__(cls):
        super().__init_subclass__()
        # 3. Check if the connected_nodes is not empty, special case for ToolCallLLM
        # We will not check for abstract classes
        has_abstract_methods = any(
            getattr(getattr(cls, name, None), "__isabstractmethod__", False)
            for name in dir(cls)
        )
        if not has_abstract_methods:
            if "connected_nodes" in cls.__dict__ and not has_abstract_methods:
                method = cls.__dict__["connected_nodes"]
                try:
                    # Try to call the method as a classmethod (typical case)
                    node_set = method.__func__(cls)
                except AttributeError:
                    # If that fails, call it as an instance method (for easy_wrapper init)
                    dummy = object.__new__(cls)
                    node_set = method(dummy)
                # Validate that the returned node_set is correct and contains only Node/function instances
                check_connected_nodes(node_set, Node)

    def __init__(
        self,
        message_history: MessageHistory,
        llm_model: ModelBase | None = None,
        max_tool_calls: int | None = None,
    ):
        super().__init__(llm_model=llm_model, message_history=message_history)
        # Set max_tool_calls for non easy usage wrappers
        if not hasattr(self, "max_tool_calls"):
            # Check if max_tool_calls was passed
            if max_tool_calls is not None:
                check_max_tool_calls(max_tool_calls)
                self.max_tool_calls = max_tool_calls
            # Default to unlimited if not passed
            else:
                self.max_tool_calls = None

        # Warn user that two max_tool_calls are set and we will use the parameter
        else:
            if max_tool_calls is not None:
                warnings.warn(
                    "You have provided max_tool_calls as a parameter and as a class variable. We will use the parameter."
                )
                check_max_tool_calls(max_tool_calls)
                self.max_tool_calls = max_tool_calls
            else:
                check_max_tool_calls(self.max_tool_calls)

    @classmethod
    def pretty_name(cls) -> str:
        return (
            "ToolCallLLM("
            + ", ".join([x.pretty_name() for x in cls.connected_nodes()])
            + ")"
        )

    @abstractmethod
    def connected_nodes(self) -> Set[Union[Type[Node], Callable]]: ...

    def create_node(self, tool_name: str, arguments: Dict[str, Any]) -> Node:
        """
        A function which creates a new instance of a node Class from a tool name and arguments.

        This function may be overwritten to fit the needs of the given node as needed.
        """
        node = [x for x in self.connected_nodes() if x.tool_info().name == tool_name]
        if node == []:
            raise LLMError(
                reason=f" Error creating a node from tool {tool_name}. The tool_name given by the LLM doesn't match any of the tool names in the connected nodes.",
                message_history=self.message_hist,
            )
        if len(node) > 1:
            raise NodeCreationError(
                message=f"Tool {tool_name} has multiple nodes, this is not allowed. Current Node include {[x.tool_info().name for x in self.connected_nodes()]}",
                notes=["Please check the tool names in the connected nodes."],
            )
        return node[0].prepare_tool(arguments)

    def tools(self):
        return [x.tool_info() for x in self.connected_nodes()]

    @abstractmethod
    def return_output(self) -> _T: ...

    async def _on_max_tool_calls_exceeded(self):
        """force a final response"""
        returned_mess = await self.llm_model.achat_with_tools(
            self.message_hist, tools=[]
        )
        self.message_hist.append(returned_mess.message)

    async def invoke(self) -> _T:
        while True:
            current_tool_calls = len(
                [m for m in self.message_hist if isinstance(m, ToolMessage)]
            )
            allowed_tool_calls = (
                self.max_tool_calls - current_tool_calls
                if self.max_tool_calls is not None
                else None
            )
            if self.max_tool_calls is not None and allowed_tool_calls <= 0:
                await self._on_max_tool_calls_exceeded()
                break

            # collect the response from the llm model
            returned_mess = await self.llm_model.achat_with_tools(
                self.message_hist, tools=self.tools()
            )

            if returned_mess.message.role == "assistant":
                # if the returned item is a list then it is a list of tool calls
                if isinstance(returned_mess.message.content, list):
                    assert all(
                        isinstance(x, ToolCall) for x in returned_mess.message.content
                    )

                    tool_calls = returned_mess.message.content
                    if (
                        allowed_tool_calls is not None
                        and len(tool_calls) > allowed_tool_calls
                    ):
                        tool_calls = tool_calls[:allowed_tool_calls]

                    # append the requested tool calls assistant message, once the tool calls have been verified and truncated (if needed)
                    self.message_hist.append(AssistantMessage(content=tool_calls))

                    contracts = []
                    for t_c in tool_calls:
                        contract = call(
                            self.create_node,
                            t_c.name,
                            t_c.arguments,
                        )
                        contracts.append(contract)

                    tool_responses = await asyncio.gather(
                        *contracts, return_exceptions=True
                    )
                    tool_responses = [
                        (
                            x
                            if not isinstance(x, Exception)
                            else f"There was an error running the tool: \n Exception message: {x} "
                        )
                        for x in tool_responses
                    ]
                    tool_ids = [x.identifier for x in tool_calls]
                    tool_names = [x.name for x in tool_calls]

                    for r_id, r_name, resp in zip(
                        tool_ids,
                        tool_names,
                        tool_responses,
                    ):
                        self.message_hist.append(
                            ToolMessage(
                                ToolResponse(
                                    identifier=r_id, result=str(resp), name=r_name
                                )
                            )
                        )
                else:
                    # this means the tool call is finished
                    self.message_hist.append(
                        AssistantMessage(content=returned_mess.message.content)
                    )
                    break
            else:
                # the message is malformed from the llm model
                raise LLMError(
                    reason="ModelLLM returned an unexpected message type.",
                    message_history=self.message_hist,
                )

        if self.structured_resp_node:
            try:
                self.structured_output = await call(
                    self.structured_resp_node,
                    message_history=MessageHistory(
                        [UserMessage(str(self.message_hist), inject_prompt=False)]
                    ),
                )
            except Exception:
                # will be raised in the return_output method in StructuredToolCallLLM
                self.structured_output = LLMError(
                    reason="Failed to parse assistant response into structured output.",
                    message_history=self.message_hist,
                )

        return self.return_output()<|MERGE_RESOLUTION|>--- conflicted
+++ resolved
@@ -1,16 +1,7 @@
 import asyncio
-<<<<<<< HEAD
 import warnings
 from typing import TypeVar, ParamSpec, Generic, Set, Type, Dict, Any, Union, Callable
 from ...nodes import Node
-=======
-from abc import ABC, abstractmethod
-from typing import Any, Callable, Dict, Generic, ParamSpec, Set, Type, TypeVar, Union
-
-from requestcompletion.exceptions import LLMError, NodeCreationError
-from requestcompletion.exceptions.node_invocation.validation import check_max_tool_calls
-from requestcompletion.interaction.call import call
->>>>>>> f4a456e6
 from requestcompletion.llm import (
     AssistantMessage,
     MessageHistory,
@@ -23,14 +14,11 @@
 
 from ...nodes import Node
 from .._llm_base import LLMBase
-<<<<<<< HEAD
 from requestcompletion.run import call
 from abc import ABC, abstractmethod
 from requestcompletion.exceptions import NodeCreationError, LLMError
 from requestcompletion.exceptions.node_invocation.validation import check_max_tool_calls
 from requestcompletion.exceptions.node_creation.validation import check_connected_nodes
-=======
->>>>>>> f4a456e6
 
 _T = TypeVar("_T")
 _P = ParamSpec("_P")
