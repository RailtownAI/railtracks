import asyncio
<<<<<<< HEAD
from typing import TypeVar, ParamSpec, Generic, Set, Type, Dict, Any, Union, Callable

from requestcompletion import context
from ...nodes import Node
=======
import warnings
from abc import ABC, abstractmethod
from typing import Any, Callable, Dict, Generic, ParamSpec, Set, Type, TypeVar, Union

from requestcompletion.exceptions import LLMError, NodeCreationError
from requestcompletion.exceptions.node_creation.validation import check_connected_nodes
from requestcompletion.exceptions.node_invocation.validation import check_max_tool_calls
from requestcompletion.interaction.call import call
>>>>>>> c9d9f72c
from requestcompletion.llm import (
    AssistantMessage,
    MessageHistory,
    ModelBase,
    ToolCall,
    ToolMessage,
    ToolResponse,
    UserMessage,
)

from ...nodes import Node
from .._llm_base import LLMBase

_T = TypeVar("_T")
_P = ParamSpec("_P")


class OutputLessToolCallLLM(LLMBase[_T], ABC, Generic[_T]):
    """A base class that is a node which contains
     an LLm that can make tool calls. The tool calls will be returned
    as calls or if there is a response, the response will be returned as an output"""

    # Set structured response node to None by default
    structured_resp_node = None

    def __init_subclass__(cls):
        super().__init_subclass__()
        # 3. Check if the connected_nodes is not empty, special case for ToolCallLLM
        # We will not check for abstract classes
        has_abstract_methods = any(
            getattr(getattr(cls, name, None), "__isabstractmethod__", False)
            for name in dir(cls)
        )
        if not has_abstract_methods:
            if "connected_nodes" in cls.__dict__ and not has_abstract_methods:
                method = cls.__dict__["connected_nodes"]
                try:
                    # Try to call the method as a classmethod (typical case)
                    node_set = method.__func__(cls)
                except AttributeError:
                    # If that fails, call it as an instance method (for easy_wrapper init)
                    dummy = object.__new__(cls)
                    node_set = method(dummy)
                # Validate that the returned node_set is correct and contains only Node/function instances
                check_connected_nodes(node_set, Node)

    def __init__(
        self,
        message_history: MessageHistory,
<<<<<<< HEAD
        model: ModelBase,
        max_tool_calls: int | None = 30,
        *,
        return_into: str | None = None,
    ):
        super().__init__(model=model, message_history=message_history)
        check_max_tool_calls(max_tool_calls)
        self.return_into = return_into
        self.structured_resp_node = None  # The structured LLM node
        self.max_tool_calls = max_tool_calls
=======
        llm_model: ModelBase | None = None,
        max_tool_calls: int | None = None,
    ):
        super().__init__(llm_model=llm_model, message_history=message_history)
        # Set max_tool_calls for non easy usage wrappers
        if not hasattr(self, "max_tool_calls"):
            # Check if max_tool_calls was passed
            if max_tool_calls is not None:
                check_max_tool_calls(max_tool_calls)
                self.max_tool_calls = max_tool_calls
            # Default to unlimited if not passed
            else:
                self.max_tool_calls = None

        # Warn user that two max_tool_calls are set and we will use the parameter
        else:
            if max_tool_calls is not None:
                warnings.warn(
                    "You have provided max_tool_calls as a parameter and as a class variable. We will use the parameter."
                )
                check_max_tool_calls(max_tool_calls)
                self.max_tool_calls = max_tool_calls
            else:
                check_max_tool_calls(self.max_tool_calls)

    @classmethod
    def pretty_name(cls) -> str:
        return (
            "ToolCallLLM("
            + ", ".join([x.pretty_name() for x in cls.connected_nodes()])
            + ")"
        )
>>>>>>> c9d9f72c

    @abstractmethod
    def connected_nodes(self) -> Set[Union[Type[Node], Callable]]: ...

    def create_node(self, tool_name: str, arguments: Dict[str, Any]) -> Node:
        """
        A function which creates a new instance of a node Class from a tool name and arguments.

        This function may be overwritten to fit the needs of the given node as needed.
        """
        node = [x for x in self.connected_nodes() if x.tool_info().name == tool_name]
        if node == []:
            raise LLMError(
                reason=f" Error creating a node from tool {tool_name}. The tool_name given by the LLM doesn't match any of the tool names in the connected nodes.",
                message_history=self.message_hist,
            )
        if len(node) > 1:
            raise NodeCreationError(
                message=f"Tool {tool_name} has multiple nodes, this is not allowed. Current Node include {[x.tool_info().name for x in self.connected_nodes()]}",
                notes=["Please check the tool names in the connected nodes."],
            )
        return node[0].prepare_tool(arguments)

    def tools(self):
        return [x.tool_info() for x in self.connected_nodes()]

    @abstractmethod
    def return_output(self) -> _T: ...

    async def _on_max_tool_calls_exceeded(self):
        """force a final response"""
        returned_mess = await self.llm_model.achat_with_tools(
            self.message_hist, tools=[]
        )
        self.message_hist.append(returned_mess.message)

    async def invoke(self) -> _T:
        while True:
            current_tool_calls = len(
                [m for m in self.message_hist if isinstance(m, ToolMessage)]
            )
            allowed_tool_calls = (
                self.max_tool_calls - current_tool_calls
                if self.max_tool_calls is not None
                else None
            )
            if self.max_tool_calls is not None and allowed_tool_calls <= 0:
                await self._on_max_tool_calls_exceeded()
                break

            # collect the response from the llm model
            returned_mess = await self.llm_model.achat_with_tools(
                self.message_hist, tools=self.tools()
            )

            if returned_mess.message.role == "assistant":
                # if the returned item is a list then it is a list of tool calls
                if isinstance(returned_mess.message.content, list):
                    assert all(
                        isinstance(x, ToolCall) for x in returned_mess.message.content
                    )

                    tool_calls = returned_mess.message.content
                    if (
                        allowed_tool_calls is not None
                        and len(tool_calls) > allowed_tool_calls
                    ):
                        tool_calls = tool_calls[:allowed_tool_calls]

                    # append the requested tool calls assistant message, once the tool calls have been verified and truncated (if needed)
                    self.message_hist.append(AssistantMessage(content=tool_calls))

                    contracts = []
                    for t_c in tool_calls:
                        contract = call(
                            self.create_node,
                            t_c.name,
                            t_c.arguments,
                        )
                        contracts.append(contract)

                    tool_responses = await asyncio.gather(
                        *contracts, return_exceptions=True
                    )
                    tool_responses = [
                        (
                            x
                            if not isinstance(x, Exception)
                            else f"There was an error running the tool: \n Exception message: {x} "
                        )
                        for x in tool_responses
                    ]
                    tool_ids = [x.identifier for x in tool_calls]
                    tool_names = [x.name for x in tool_calls]

                    for r_id, r_name, resp in zip(
                        tool_ids,
                        tool_names,
                        tool_responses,
                    ):
                        self.message_hist.append(
                            ToolMessage(
                                ToolResponse(
                                    identifier=r_id, result=str(resp), name=r_name
                                )
                            )
                        )
                else:
                    # this means the tool call is finished
                    self.message_hist.append(
                        AssistantMessage(content=returned_mess.message.content)
                    )
                    break
            else:
                # the message is malformed from the llm model
                raise LLMError(
                    reason="ModelLLM returned an unexpected message type.",
                    message_history=self.message_hist,
                )

        if self.structured_resp_node:
            try:
                self.structured_output = await call(
                    self.structured_resp_node,
                    message_history=MessageHistory(
                        [UserMessage(str(self.message_hist), inject_prompt=False)]
                    ),
                )
            except Exception:
                # will be raised in the return_output method in StructuredToolCallLLM
                self.structured_output = LLMError(
                    reason="Failed to parse assistant response into structured output.",
                    message_history=self.message_hist,
                )
        if self.return_into is not None:
            context.put(
                self.return_into,
                self.format_for_context(self.return_output()),
            )
            return self.format_for_return(self.return_output())
        return self.return_output()<|MERGE_RESOLUTION|>--- conflicted
+++ resolved
@@ -1,10 +1,4 @@
 import asyncio
-<<<<<<< HEAD
-from typing import TypeVar, ParamSpec, Generic, Set, Type, Dict, Any, Union, Callable
-
-from requestcompletion import context
-from ...nodes import Node
-=======
 import warnings
 from abc import ABC, abstractmethod
 from typing import Any, Callable, Dict, Generic, ParamSpec, Set, Type, TypeVar, Union
@@ -13,7 +7,6 @@
 from requestcompletion.exceptions.node_creation.validation import check_connected_nodes
 from requestcompletion.exceptions.node_invocation.validation import check_max_tool_calls
 from requestcompletion.interaction.call import call
->>>>>>> c9d9f72c
 from requestcompletion.llm import (
     AssistantMessage,
     MessageHistory,
@@ -63,18 +56,6 @@
     def __init__(
         self,
         message_history: MessageHistory,
-<<<<<<< HEAD
-        model: ModelBase,
-        max_tool_calls: int | None = 30,
-        *,
-        return_into: str | None = None,
-    ):
-        super().__init__(model=model, message_history=message_history)
-        check_max_tool_calls(max_tool_calls)
-        self.return_into = return_into
-        self.structured_resp_node = None  # The structured LLM node
-        self.max_tool_calls = max_tool_calls
-=======
         llm_model: ModelBase | None = None,
         max_tool_calls: int | None = None,
     ):
@@ -107,7 +88,6 @@
             + ", ".join([x.pretty_name() for x in cls.connected_nodes()])
             + ")"
         )
->>>>>>> c9d9f72c
 
     @abstractmethod
     def connected_nodes(self) -> Set[Union[Type[Node], Callable]]: ...
@@ -242,10 +222,5 @@
                     reason="Failed to parse assistant response into structured output.",
                     message_history=self.message_hist,
                 )
-        if self.return_into is not None:
-            context.put(
-                self.return_into,
-                self.format_for_context(self.return_output()),
-            )
-            return self.format_for_return(self.return_output())
+
         return self.return_output()