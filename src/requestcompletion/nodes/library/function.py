--- conflicted
+++ resolved
@@ -1,14 +1,11 @@
 from __future__ import annotations
 
-<<<<<<< HEAD
-=======
 from typing_extensions import Self
 import warnings
 
 from ...llm.tools import Tool
 from ...llm.tools.parameter_handlers import UnsupportedParameterException
 
->>>>>>> 95797356
 from typing import (
     Any,
     TypeVar,
