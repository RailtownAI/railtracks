--- conflicted
+++ resolved
@@ -56,7 +56,6 @@
     ):  # we don't require dict validation for builtin functions, that is handled separately.
         validate_function(func)  # checks for dict or Dict parameters
 
-<<<<<<< HEAD
     if asyncio.iscoroutinefunction(func):
         type_ = AsyncDynamicFunctionNode
     elif inspect.isfunction(func):
@@ -83,227 +82,3 @@
     )
 
     return builder.build()
-
-
-@typing_extensions.deprecated(
-    "The function node is deprecated use DynamicFunctionNode instead."
-)
-class FunctionNode(Node[_TOutput]):
-    """
-    A class for ease of creating a function node for the user
-    """
-
-    def __init__(
-        self,
-        func: Callable[[_P], Coroutine[None, None, _TOutput] | _TOutput],
-        *args: _P.args,
-        **kwargs: _P.kwargs,
-    ):
-        super().__init__()
-        self.func = func
-        self.args = args
-        self.kwargs = kwargs
-
-    async def invoke(self) -> _TOutput:
-        result = self.func(*self.args, **self.kwargs)
-        if asyncio.iscoroutine(self.func):
-            await result
-
-        return result
-
-    @classmethod
-    def pretty_name(cls) -> str:
-        return f"Function Node - {cls.__class__.__name__}"
-
-    @classmethod
-    def tool_info(cls) -> Tool:
-        return Tool.from_function(cls.func)
-
-    @classmethod
-    def prepare_tool(cls, tool_parameters):
-        return cls(**tool_parameters)
-=======
-    # TODO figure out how to type this properly
-    class DynamicFunctionNode(Node[_TOutput], Generic[_P, _TOutput]):
-        def __init__(self, *args: _P.args, **kwargs: _P.kwargs):
-            super().__init__()
-            self.args = args
-            self.kwargs = kwargs
-
-        if inspect.iscoroutinefunction(func):
-
-            async def invoke(self) -> _TOutput:
-                """Invoke the function as a coroutine."""
-                return await func(*self.args, **self.kwargs)
-
-        else:
-
-            def invoke(self):
-                result = func(*self.args, **self.kwargs)
-                if asyncio.iscoroutine(result):
-                    # TODO: connect with item #91
-                    raise NodeCreationError(
-                        message="The function you provided was a coroutine in the clothing of a sync context. Please label it as an async function.",
-                        notes=[
-                            "If your function returns a coroutine (e.g., calls async functions inside), refactor it to be async.",
-                            "If you see this error unexpectedly, check if any library function you call is async.",
-                        ],
-                    )
-                return result
-
-        @classmethod
-        def _convert_kwargs_to_appropriate_types(cls, kwargs) -> Dict[str, Any]:
-            """Convert kwargs to appropriate types based on function signature."""
-            converted_kwargs = {}
-
-            try:
-                sig = inspect.signature(func)
-
-            except ValueError:
-                raise RuntimeError(
-                    "Cannot convert kwargs for builtin functions. "
-                    "Please use a custom function."
-                )
-
-            # Process all parameters from the function signature
-            for param_name, param in sig.parameters.items():
-                # If the parameter is in kwargs, convert it
-                if param_name in kwargs:
-                    converted_kwargs[param_name] = cls._convert_value(
-                        kwargs[param_name], param.annotation, param_name
-                    )
-
-            return converted_kwargs
-
-        @classmethod
-        def _convert_value(
-            cls, value: Any, target_type: Any, param_name: str = "unknown"
-        ) -> Any:
-            """
-            Convert a value to the target type based on type annotation.
-
-            Args:
-                value: The value to convert
-                target_type: The target type annotation
-                param_name: The name of the parameter (for error reporting)
-
-            Returns:
-                The converted value
-            """
-            # If the value is None or the target_type is one of Any or inspect._empty, return as is since there is nothing to convert to
-            if value is None or target_type is Any or target_type is inspect._empty:
-                return value
-
-            # Handle Pydantic models
-            if inspect.isclass(target_type) and issubclass(target_type, BaseModel):
-                return cls._convert_to_pydantic_model(value, target_type)
-
-            # Get the origin type (for generics like List, Dict, etc.)
-            origin = get_origin(target_type)
-            args = get_args(target_type)
-
-            # Handle dictionary types - raise UnsupportedParameterException
-            if origin in (dict, Dict):
-                param_type = str(target_type)
-                raise UnsupportedParameterError(param_name, param_type)
-
-            # Handle sequence types (lists and tuples) consistently
-            if origin in (list, tuple):
-                return cls._convert_to_sequence(value, origin, args)
-
-            # For primitive types, try direct conversion
-            try:
-                # Only attempt conversion for basic types, not for complex types
-                if inspect.isclass(target_type) and not hasattr(
-                    target_type, "__origin__"
-                ):
-                    return target_type(value)
-            except (TypeError, ValueError):
-                return "Tool call parameter type conversion failed."
-
-            # If conversion fails or isn't applicable, return the original value
-            return value
-
-        @classmethod
-        def _convert_to_pydantic_model(
-            cls, value: Any, model_class: Type[BaseModel]
-        ) -> Any:
-            """Convert a value to a Pydantic model."""
-            if isinstance(value, dict):
-                return model_class(**value)
-            raise UnsupportedParameterError(str(value), str(type(value)))
-
-        @classmethod
-        def _convert_to_sequence(
-            cls, value: Any, target_type: Type, type_args: Tuple[Type, ...]
-        ) -> Union[List[Any], Tuple[Any, ...]]:
-            """
-            Convert a value to a sequence (list or tuple) with the expected element types.
-
-            Args:
-                value: The value to convert
-                target_type: The target sequence type (list or tuple)
-                type_args: The type arguments for the sequence elements
-
-            Returns:
-                The converted sequence
-            """
-            # If it's any kind of sequence (list or tuple), process each element
-            if isinstance(value, (list, tuple)):
-                # Convert each element to the appropriate type
-                result = [
-                    cls._convert_element(item, type_args, i)
-                    for i, item in enumerate(value)
-                ]
-                # Return as the target type (list or tuple)
-                return tuple(result) if target_type is tuple else result
-
-            # For any non-sequence type, wrap in a sequence with a single element
-            result = [cls._convert_element(value, type_args, 0)]
-            return tuple(result) if target_type is tuple else result
-
-        @classmethod
-        def _convert_element(
-            cls, value: Any, type_args: Tuple[Type, ...], index: int
-        ) -> Any:
-            """
-            Convert a sequence element to the expected type.
-
-            Args:
-                value: The value to convert
-                type_args: The type arguments for the sequence elements
-                index: The index of the element in the sequence
-
-            Returns:
-                The converted element
-            """
-            # Determine the appropriate type for this element
-            if not type_args:
-                # No type information available, return as is
-                return value
-            elif index < len(type_args):
-                # For tuples with heterogeneous types, use the type at the corresponding index
-                element_type = type_args[index]
-            else:
-                # For lists or when index exceeds available types, use the first type
-                # (Lists typically have a single type argument that applies to all elements)
-                element_type = type_args[0]
-
-            # Convert the value to the determined type
-            return cls._convert_value(value, element_type)
-
-        @classmethod
-        def pretty_name(cls) -> str:
-            return f"{func.__name__} Node"
-
-        @classmethod
-        def tool_info(cls) -> Tool:
-            return Tool.from_function(func)
-
-        @classmethod
-        def prepare_tool(cls, tool_parameters: Dict[str, Any]) -> Self:
-            converted_params = cls._convert_kwargs_to_appropriate_types(tool_parameters)
-            return cls(**converted_params)
-
-    return DynamicFunctionNode
->>>>>>> 5ecbaa00
