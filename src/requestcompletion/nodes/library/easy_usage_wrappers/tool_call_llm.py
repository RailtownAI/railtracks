--- conflicted
+++ resolved
@@ -32,19 +32,6 @@
     tool metadata, and parameters. The returned class can be instantiated and used in the requestcompletion
     framework on runtime.
 
-<<<<<<< HEAD
-    Args:
-        connected_nodes (Set[Union[Type[Node], Callable]]): The set of node classes or callables that this node can call as tools.
-        pretty_name (str, optional): Human-readable name for the node/tool.
-        llm_model (ModelBase or None, optional): The LLM model instance to use for this node.
-        max_tool_calls (int, optional): Maximum number of tool calls allowed per invocation (default: 30).
-        system_message (SystemMessage or str or None, optional): The system prompt/message for the node. If not passed here it can be passed at runtime in message history.
-        tool_details (str or None, optional): Description of the node subclass for other LLMs to know how to use this as a tool.
-        tool_params (dict or None, optional): Parameters that must be passed if other LLMs want to use this as a tool.
-
-    Returns:
-        Type[ToolCallLLM]: The dynamically generated node class with the specified configuration.
-=======
     Parameters
     ----------
     connected_nodes : Set[Union[Type[Node], Callable]]
@@ -75,7 +62,6 @@
     Type[ToolCallLLM]
         The dynamically generated node class with the specified configuration.
 
->>>>>>> b2eda6b5
     """
     builder = NodeBuilder(
         ToolCallLLM,
