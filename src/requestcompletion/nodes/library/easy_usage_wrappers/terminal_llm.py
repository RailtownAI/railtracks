from typing import Any, Callable, Type

from requestcompletion.nodes.library.easy_usage_wrappers.node_builder import NodeBuilder

from ....llm import ModelBase, SystemMessage
from ....llm.tools import Parameter
from ..terminal_llm import TerminalLLM


def terminal_llm(  # noqa: C901
    pretty_name: str | None = None,
    *,
    system_message: SystemMessage | str | None = None,
    llm_model: ModelBase | None = None,
    tool_details: str | None = None,
    tool_params: set[Parameter] | None = None,
    return_into: str | None = None,
    format_for_return: Callable[[Any], Any] | None = None,
    format_for_context: Callable[[Any], Any] | None = None,
) -> Type[TerminalLLM]:
    """
    Dynamically create a TerminalLLM node class with custom configuration.

    This easy-usage wrapper dynamically builds a node class that supports a basic LLM.
    This allows you to specify the llm model, system message, tool metadata, and parameters.
    The returned class can be instantiated and used in the requestcompletion framework on runtime.

    Parameters
    ----------
    pretty_name : str, optional
        Human-readable name for the node/tool.
    llm_model : ModelBase or None, optional
        The LLM model instance to use for this node.
    system_message : SystemMessage or str or None, optional
        The system prompt/message for the node. If not passed here it can be passed at runtime in message history.
    tool_details : str or None, optional
        Description of the node subclass for other LLMs to know how to use this as a tool.
    tool_params : set of params or None, optional
        Parameters that must be passed if other LLMs want to use this as a tool.
    return_into : str, optional
        The key to store the result of the tool call into context. If not specified, the result will not be put into context.
    format_for_return : Callable[[Any], Any] | None, optional
        A function to format the result before returning it, only if return_into is provided.
        If not specified when while return_into is provided, None will be returned.
    format_for_context : Callable[[Any], Any] | None, optional
        A function to format the result before putting it into context, only if return_into is provided.
        If not provided, the response will be put into context as is.

    Returns
    -------
    Type[TerminalLLM]
        The dynamically generated node class with the specified configuration.

    """
    builder = NodeBuilder(
        TerminalLLM,
        pretty_name=pretty_name,
        class_name="EasyTerminalLLM",
<<<<<<< HEAD
=======
        tool_details=tool_details,
        tool_params=tool_params,
        return_into=return_into,
        format_for_return=format_for_return,
        format_for_context=format_for_context,
>>>>>>> 247f5fc8
    )
    builder.llm_base(llm_model, system_message)
    if tool_details is not None or tool_params is not None:
        builder.tool_callable_llm(tool_details, tool_params)

    return builder.build()<|MERGE_RESOLUTION|>--- conflicted
+++ resolved
@@ -56,14 +56,9 @@
         TerminalLLM,
         pretty_name=pretty_name,
         class_name="EasyTerminalLLM",
-<<<<<<< HEAD
-=======
-        tool_details=tool_details,
-        tool_params=tool_params,
         return_into=return_into,
         format_for_return=format_for_return,
         format_for_context=format_for_context,
->>>>>>> 247f5fc8
     )
     builder.llm_base(llm_model, system_message)
     if tool_details is not None or tool_params is not None:
