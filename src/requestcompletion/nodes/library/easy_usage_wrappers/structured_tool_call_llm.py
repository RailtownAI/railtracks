<<<<<<< HEAD
from typing import Any, Callable, Literal, Set, Type, Union
=======
from typing import Callable, Set, Type, Union
>>>>>>> 7aa0b434

from pydantic import BaseModel

from requestcompletion.llm import (
    ModelBase,
    SystemMessage,
)

from ....llm.tools import Parameter
from ....nodes.nodes import Node
from ...library.tool_calling_llms.structured_tool_call_llm import StructuredToolCallLLM
from ..easy_usage_wrappers.node_builder import NodeBuilder


def structured_tool_call_llm(  # noqa: C901
    connected_nodes: Set[Union[Type[Node], Callable]],
    *,
    pretty_name: str | None = None,
    llm_model: ModelBase | None = None,
    max_tool_calls: int | None = None,
    system_message: SystemMessage | str | None = None,
    schema: BaseModel,
    tool_details: str | None = None,
<<<<<<< HEAD
    tool_params: dict | None = None,
    return_into: str | None = None,
    format_for_return: Callable[[Any], Any] | None = None,
    format_for_context: Callable[[Any], Any] | None = None,
=======
    tool_params: set[Parameter] | None = None,
>>>>>>> 7aa0b434
) -> Type[StructuredToolCallLLM]:
    """
    Dynamically create a StructuredToolCallLLM node class with custom configuration for tool calling.

    This easy-usage wrapper dynamically builds a node class that supports LLM tool calling where it will return
    a structured output. This allows you to specify connected tools, llm model, schema, system message, tool metadata,
    and parameters. The returned class can be instantiated and used in the requestcompletion framework on runtime.

    Parameters
    ----------
    connected_nodes : Set[Union[Type[Node], Callable]]
        The set of node classes or callables that this node can call as tools.
    pretty_name : str, optional
        Human-readable name for the node/tool.
    llm_model : ModelBase or None, optional
        The LLM model instance to use for this node.
    max_tool_calls : int, optional
        Maximum number of tool calls allowed per invocation (default: unlimited).
    system_message : SystemMessage or str or None, optional
        The system prompt/message for the node. If not passed here it can be passed at runtime in message history.
    schema : BaseModel
        The Pydantic model that defines the structure of the output.
    tool_details : str or None, optional
        Description of the node subclass for other LLMs to know how to use this as a tool.
    tool_params : set of params or None, optional
        Parameters that must be passed if other LLMs want to use this as a tool.
    return_into : str, optional
        The key to store the result of the tool call into context. If not specified, the result will not be put into context.
    format_for_return : Callable[[Any], Any] | None, optional
        A function to format the result before returning it, only if return_into is provided.
        If not specified when while return_into is provided, None will be returned.
    format_for_context : Callable[[Any], Any] | None, optional
        A function to format the result before putting it into context, only if return_into is provided.
        If not provided, the response will be put into context as is.

    Returns
    -------
    Type[StructuredToolCallLLM]
        The dynamically generated node class with the specified configuration.

    """

    builder = NodeBuilder(
        StructuredToolCallLLM,
        pretty_name=pretty_name,
        class_name="EasyStructuredToolCallLLM",
        tool_details=tool_details,
        tool_params=tool_params,
        return_into=return_into,
        format_for_return=format_for_return,
        format_for_context=format_for_context,
    )
    builder.llm_base(llm_model, system_message)
    builder.tool_calling_llm(connected_nodes, max_tool_calls)
    if tool_details is not None:
        builder.tool_callable_llm(tool_details, tool_params)
    builder.structured(schema)

    return builder.build()<|MERGE_RESOLUTION|>--- conflicted
+++ resolved
@@ -1,8 +1,4 @@
-<<<<<<< HEAD
-from typing import Any, Callable, Literal, Set, Type, Union
-=======
-from typing import Callable, Set, Type, Union
->>>>>>> 7aa0b434
+from typing import Any, Callable, Set, Type, Union
 
 from pydantic import BaseModel
 
@@ -26,14 +22,10 @@
     system_message: SystemMessage | str | None = None,
     schema: BaseModel,
     tool_details: str | None = None,
-<<<<<<< HEAD
-    tool_params: dict | None = None,
+    tool_params: set[Parameter] | None = None,
     return_into: str | None = None,
     format_for_return: Callable[[Any], Any] | None = None,
     format_for_context: Callable[[Any], Any] | None = None,
-=======
-    tool_params: set[Parameter] | None = None,
->>>>>>> 7aa0b434
 ) -> Type[StructuredToolCallLLM]:
     """
     Dynamically create a StructuredToolCallLLM node class with custom configuration for tool calling.
