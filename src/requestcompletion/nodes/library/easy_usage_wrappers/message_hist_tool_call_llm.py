--- conflicted
+++ resolved
@@ -21,14 +21,10 @@
     max_tool_calls: int | None = None,
     system_message: SystemMessage | str | None = None,
     tool_details: str | None = None,
-<<<<<<< HEAD
-    tool_params: dict | None = None,
+    tool_params: set[Parameter] | None = None,
     return_into: str | None = None,
     format_for_return: Callable[[Any], Any] | None = None,
     format_for_context: Callable[[Any], Any] | None = None,
-=======
-    tool_params: set[Parameter] | None = None,
->>>>>>> 7aa0b434
 ) -> Type[MessageHistoryToolCallLLM]:
     """
     Dynamically create a MessageHistoryToolCallLLM node class with custom configuration for tool calling.
