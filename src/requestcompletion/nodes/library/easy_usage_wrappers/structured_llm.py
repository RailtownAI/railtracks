from typing import Any, Callable, Type

from pydantic import BaseModel

from requestcompletion.llm import (
    ModelBase,
    SystemMessage,
)
from requestcompletion.nodes.library.easy_usage_wrappers.node_builder import NodeBuilder
from requestcompletion.nodes.library.structured_llm import StructuredLLM

from ....llm.tools import Parameter


def structured_llm(  # noqa: C901
    schema: Type[BaseModel],
    *,
    system_message: SystemMessage | str | None = None,
    llm_model: ModelBase | None = None,
    pretty_name: str | None = None,
    tool_details: str | None = None,
    tool_params: set[Parameter] | None = None,
    return_into: str | None = None,
    format_for_return: Callable[[Any], Any] | None = None,
    format_for_context: Callable[[Any], Any] | None = None,
) -> Type[StructuredLLM]:
    """
    Dynamically reate a StructuredLLM node class with custom configuration for schema.

    This easy-usage wrapper dynamically builds a node class that supports structured LLM output.
    This allows you to specify the schema, llm model, system message, tool metadata,
    and parameters. The returned class can be instantiated and used in the requestcompletion framework on runtime.

<<<<<<< HEAD
    Args:
        output_model (Type[BaseModel]): The Pydantic model that defines the structure of the output.
        pretty_name (str, optional): Human-readable name for the node/tool.
        llm_model (ModelBase or None, optional): The LLM model instance to use for this node.
        system_message (SystemMessage or str or None, optional): The system prompt/message for the node. If not passed here it can be passed at runtime in message history.
        tool_details (str or None, optional): Description of the node subclass for other LLMs to know how to use this as a tool.
        tool_params (dict or None, optional): Parameters that must be passed if other LLMs want to use this as a tool.

    Returns:
        Type[StructuredLLM]: The dynamically generated node class with the specified configuration.
=======
    Parameters
    ----------
    schema : Type[BaseModel]
        The Pydantic model that defines the structure of the output.
    pretty_name : str, optional
        Human-readable name for the node/tool.
    llm_model : ModelBase or None, optional
        The LLM model instance to use for this node.
    system_message : SystemMessage or str or None, optional
        The system prompt/message for the node. If not passed here it can be passed at runtime in message history.
    tool_details : str or None, optional
        Description of the node subclass for other LLMs to know how to use this as a tool.
    tool_params : set of params or None, optional
        Parameters that must be passed if other LLMs want to use this as a tool.
    return_into : str, optional
        The key to store the result of the tool call into context. If not specified, the result will not be put into context.
    format_for_return : Callable[[Any], Any] | None, optional
        A function to format the result before returning it, only if return_into is provided.
        If not specified when while return_into is provided, None will be returned.
    format_for_context : Callable[[Any], Any] | None, optional
        A function to format the result before putting it into context, only if return_into is provided.
        If not provided, the response will be put into context as is.

    Returns
    -------
    Type[StructuredLLM]
        The dynamically generated node class with the specified configuration.

>>>>>>> b2eda6b5
    """
    builder = NodeBuilder(
        StructuredLLM,
        pretty_name=pretty_name,
        class_name="EasyStructuredLLM",
        return_into=return_into,
        format_for_return=format_for_return,
        format_for_context=format_for_context,
    )
    builder.llm_base(llm_model, system_message)
    builder.structured(schema)
    if tool_details is not None or tool_params is not None:
        builder.tool_callable_llm(tool_details, tool_params)

    return builder.build()<|MERGE_RESOLUTION|>--- conflicted
+++ resolved
@@ -31,18 +31,6 @@
     This allows you to specify the schema, llm model, system message, tool metadata,
     and parameters. The returned class can be instantiated and used in the requestcompletion framework on runtime.
 
-<<<<<<< HEAD
-    Args:
-        output_model (Type[BaseModel]): The Pydantic model that defines the structure of the output.
-        pretty_name (str, optional): Human-readable name for the node/tool.
-        llm_model (ModelBase or None, optional): The LLM model instance to use for this node.
-        system_message (SystemMessage or str or None, optional): The system prompt/message for the node. If not passed here it can be passed at runtime in message history.
-        tool_details (str or None, optional): Description of the node subclass for other LLMs to know how to use this as a tool.
-        tool_params (dict or None, optional): Parameters that must be passed if other LLMs want to use this as a tool.
-
-    Returns:
-        Type[StructuredLLM]: The dynamically generated node class with the specified configuration.
-=======
     Parameters
     ----------
     schema : Type[BaseModel]
@@ -71,7 +59,6 @@
     Type[StructuredLLM]
         The dynamically generated node class with the specified configuration.
 
->>>>>>> b2eda6b5
     """
     builder = NodeBuilder(
         StructuredLLM,
