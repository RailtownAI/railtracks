--- conflicted
+++ resolved
@@ -55,13 +55,8 @@
         class_name="EasyStructuredLLM",
     )
     builder.llm_base(llm_model, system_message)
-<<<<<<< HEAD
-    builder.structured(output_model)
+    builder.structured(schema)
     if tool_details is not None or tool_params is not None:
-=======
-    builder.structured(schema)
-    if tool_details is not None:
->>>>>>> 7aa0b434
         builder.tool_callable_llm(tool_details, tool_params)
 
     return builder.build()