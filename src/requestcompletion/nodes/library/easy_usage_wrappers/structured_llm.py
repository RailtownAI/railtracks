from typing import Any, Callable, Type

from pydantic import BaseModel

from requestcompletion.llm import (
    ModelBase,
    SystemMessage,
)
from requestcompletion.nodes.library.easy_usage_wrappers.node_builder import NodeBuilder
from requestcompletion.nodes.library.structured_llm import StructuredLLM

from ....llm.tools import Parameter


def structured_llm(  # noqa: C901
    schema: Type[BaseModel],
    *,
    system_message: SystemMessage | str | None = None,
    llm_model: ModelBase | None = None,
    pretty_name: str | None = None,
    tool_details: str | None = None,
    tool_params: set[Parameter] | None = None,
    return_into: str | None = None,
    format_for_return: Callable[[Any], Any] | None = None,
    format_for_context: Callable[[Any], Any] | None = None,
) -> Type[StructuredLLM]:
    """
    Dynamically reate a StructuredLLM node class with custom configuration for schema.

    This easy-usage wrapper dynamically builds a node class that supports structured LLM output.
    This allows you to specify the schema, llm model, system message, tool metadata,
    and parameters. The returned class can be instantiated and used in the requestcompletion framework on runtime.

    Parameters
    ----------
    schema : Type[BaseModel]
        The Pydantic model that defines the structure of the output.
    pretty_name : str, optional
        Human-readable name for the node/tool.
    llm_model : ModelBase or None, optional
        The LLM model instance to use for this node.
    system_message : SystemMessage or str or None, optional
        The system prompt/message for the node. If not passed here it can be passed at runtime in message history.
    tool_details : str or None, optional
        Description of the node subclass for other LLMs to know how to use this as a tool.
    tool_params : set of params or None, optional
        Parameters that must be passed if other LLMs want to use this as a tool.
    return_into : str, optional
        The key to store the result of the tool call into context. If not specified, the result will not be put into context.
    format_for_return : Callable[[Any], Any] | None, optional
        A function to format the result before returning it, only if return_into is provided.
        If not specified when while return_into is provided, None will be returned.
    format_for_context : Callable[[Any], Any] | None, optional
        A function to format the result before putting it into context, only if return_into is provided.
        If not provided, the response will be put into context as is.

    Returns
    -------
    Type[StructuredLLM]
        The dynamically generated node class with the specified configuration.

    """
    builder = NodeBuilder(
        StructuredLLM,
        pretty_name=pretty_name,
        class_name="EasyStructuredLLM",
<<<<<<< HEAD
=======
        tool_details=tool_details,
        tool_params=tool_params,
        return_into=return_into,
        format_for_return=format_for_return,
        format_for_context=format_for_context,
>>>>>>> 247f5fc8
    )
    builder.llm_base(llm_model, system_message)
    builder.structured(schema)
    if tool_details is not None or tool_params is not None:
        builder.tool_callable_llm(tool_details, tool_params)

    return builder.build()<|MERGE_RESOLUTION|>--- conflicted
+++ resolved
@@ -64,14 +64,9 @@
         StructuredLLM,
         pretty_name=pretty_name,
         class_name="EasyStructuredLLM",
-<<<<<<< HEAD
-=======
-        tool_details=tool_details,
-        tool_params=tool_params,
         return_into=return_into,
         format_for_return=format_for_return,
         format_for_context=format_for_context,
->>>>>>> 247f5fc8
     )
     builder.llm_base(llm_model, system_message)
     builder.structured(schema)
