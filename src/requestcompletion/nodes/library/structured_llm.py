from abc import ABC, abstractmethod
from typing import Type, TypeVar

<<<<<<< HEAD
from ._llm_base import LLMBase
from ... import context
from ...llm import MessageHistory, ModelBase
from ...exceptions import LLMError
=======
>>>>>>> c9d9f72c
from pydantic import BaseModel

from requestcompletion.exceptions.node_creation.validation import (
    check_classmethod,
    check_output_model,
)

from ...exceptions import LLMError
from ...llm import MessageHistory, ModelBase
from ._llm_base import LLMBase

_TOutput = TypeVar("_TOutput", bound=BaseModel)


class StructuredLLM(LLMBase[_TOutput], ABC):
    # TODO: allow for more general (non-pydantic) outputs

    def __init_subclass__(cls):
        super().__init_subclass__()
        if "output_model" in cls.__dict__ and not getattr(
            cls, "__abstractmethods__", False
        ):
            method = cls.__dict__["output_model"]
            check_classmethod(method, "output_model")
            check_output_model(method, cls)

    @classmethod
    @abstractmethod
    def output_model(cls) -> Type[_TOutput]: ...

    def __init__(
<<<<<<< HEAD
        self,
        message_history: MessageHistory,
        model: ModelBase,
        return_into: str | None = None,
    ):
        """Creates a new instance of the StructuredLLM class
=======
        self, message_history: MessageHistory, llm_model: ModelBase | None = None
    ):
        """Creates a new instance of the StructuredlLLM class
>>>>>>> c9d9f72c

        Args:
            message_history (MessageHistory): The message history to use for the LLM.
            llm_model (ModelBase | None, optional): The LLM model to use. Defaults to None.

        """
<<<<<<< HEAD
        super().__init__(model=model, message_history=message_history, return_into=return_into)
=======
        super().__init__(llm_model=llm_model, message_history=message_history)

    @classmethod
    def pretty_name(cls) -> str:
        return cls.output_model().__name__
>>>>>>> c9d9f72c

    async def invoke(self) -> _TOutput:
        """Makes a call containing the inputted message and system prompt to the llm model and returns the response

        Returns:
            (StructuredlLLM.Output): The response message from the llm model
        """

        returned_mess = await self.llm_model.astructured(
            self.message_hist, schema=self.output_model()
        )

        self.message_hist.append(returned_mess.message)

        if returned_mess.message.role == "assistant":
            cont = returned_mess.message.content
            if cont is None:
                raise LLMError(
                    reason="ModelLLM returned None content",
                    message_history=self.message_hist,
                )
            if isinstance(cont, self.output_model()):
                if self.return_into is not None:
                    context.put(self.return_into, self.format_for_context(cont))
                    return self.format_for_return(cont)
                return cont
            raise LLMError(
                reason="The LLM returned content does not match the expected return type",
                message_history=self.message_hist,
            )

        raise LLMError(
            reason="ModelLLM returned an unexpected message type.",
            message_history=self.message_hist,
        )<|MERGE_RESOLUTION|>--- conflicted
+++ resolved
@@ -1,13 +1,6 @@
 from abc import ABC, abstractmethod
 from typing import Type, TypeVar
 
-<<<<<<< HEAD
-from ._llm_base import LLMBase
-from ... import context
-from ...llm import MessageHistory, ModelBase
-from ...exceptions import LLMError
-=======
->>>>>>> c9d9f72c
 from pydantic import BaseModel
 
 from requestcompletion.exceptions.node_creation.validation import (
@@ -39,33 +32,20 @@
     def output_model(cls) -> Type[_TOutput]: ...
 
     def __init__(
-<<<<<<< HEAD
-        self,
-        message_history: MessageHistory,
-        model: ModelBase,
-        return_into: str | None = None,
-    ):
-        """Creates a new instance of the StructuredLLM class
-=======
         self, message_history: MessageHistory, llm_model: ModelBase | None = None
     ):
         """Creates a new instance of the StructuredlLLM class
->>>>>>> c9d9f72c
 
         Args:
             message_history (MessageHistory): The message history to use for the LLM.
             llm_model (ModelBase | None, optional): The LLM model to use. Defaults to None.
 
         """
-<<<<<<< HEAD
-        super().__init__(model=model, message_history=message_history, return_into=return_into)
-=======
         super().__init__(llm_model=llm_model, message_history=message_history)
 
     @classmethod
     def pretty_name(cls) -> str:
         return cls.output_model().__name__
->>>>>>> c9d9f72c
 
     async def invoke(self) -> _TOutput:
         """Makes a call containing the inputted message and system prompt to the llm model and returns the response
@@ -88,9 +68,6 @@
                     message_history=self.message_hist,
                 )
             if isinstance(cont, self.output_model()):
-                if self.return_into is not None:
-                    context.put(self.return_into, self.format_for_context(cont))
-                    return self.format_for_return(cont)
                 return cont
             raise LLMError(
                 reason="The LLM returned content does not match the expected return type",
