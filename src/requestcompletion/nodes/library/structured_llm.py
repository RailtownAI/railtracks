--- conflicted
+++ resolved
@@ -2,18 +2,14 @@
 from typing import Type, TypeVar
 
 from pydantic import BaseModel
-<<<<<<< HEAD
-from abc import ABC, abstractmethod
+
+from ...exceptions import LLMError
+from ...llm import MessageHistory, ModelBase
+from ._llm_base import LLMBase
 from requestcompletion.exceptions.node_creation.validation import (
     check_output_model,
     check_classmethod,
 )
-=======
-
-from ...exceptions import LLMError
-from ...llm import MessageHistory, ModelBase
-from ._llm_base import LLMBase
->>>>>>> f4a456e6
 
 _TOutput = TypeVar("_TOutput", bound=BaseModel)
 
