--- conflicted
+++ resolved
@@ -1,20 +1,14 @@
 from __future__ import annotations
 
-<<<<<<< HEAD
+
 import warnings
-=======
->>>>>>> f4a456e6
 from abc import ABC
 from copy import deepcopy
 from typing import Generic, TypeVar
 
 from typing_extensions import Self
 
-<<<<<<< HEAD
 
-=======
-import requestcompletion.llm as llm
->>>>>>> f4a456e6
 from requestcompletion.exceptions.node_invocation.validation import (
     check_message_history,
     check_llm_model,
