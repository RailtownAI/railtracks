from __future__ import annotations

import warnings
from abc import ABC
from copy import deepcopy
from typing import Generic, TypeVar

from typing_extensions import Self

import requestcompletion.llm as llm
from requestcompletion.exceptions.node_invocation.validation import (
    check_llm_model,
    check_message_history,
)
from requestcompletion.llm.message import SystemMessage
from requestcompletion.llm.response import Response
from requestcompletion.nodes.nodes import Node

from ...exceptions.errors import NodeInvocationError
from ...exceptions.messages.exception_messages import get_message
from ...prompts.prompt import inject_context

_T = TypeVar("_T")


class RequestDetails:
    """
    A named tuple to store details of each LLM request.
    """

    def __init__(
        self,
        message_input: llm.MessageHistory,
        output: llm.Message | None,
        model_name: str | None,
        model_provider: str | None,
        input_tokens: int | None = None,
        output_tokens: int | None = None,
        total_cost: float | None = None,
        system_fingerprint: str | None = None,
    ):
        self.input = message_input
        self.output = output
        self.model_name = model_name
        self.model_provider = model_provider
        self.input_tokens = input_tokens
        self.output_tokens = output_tokens
        self.total_cost = total_cost
        self.system_fingerprint = system_fingerprint

    def __repr__(self):
        return f"RequestDetails(model_name={self.model_name}, model_provider={self.model_provider}, input={self.input}, output={self.output})"


class LLMBase(Node[_T], ABC, Generic[_T]):
    """
    A basic LLM base class that encapsulates the attaching of an LLM model and message history object.

    The main functionality of the class is contained within the attachment of pre and post hooks to the model so we can
    store debugging details that will allow us to determine token usage.

    """

<<<<<<< HEAD
    def __init__(
        self,
        model: llm.ModelBase,
        message_history: llm.MessageHistory,
        *,
        return_into: str | None = None,
=======
    @classmethod
    def _verify_message_history(cls, message_history: llm.MessageHistory):
        """Verify the message history is valid for this LLM."""
        check_message_history(message_history, cls.system_message())

    @classmethod
    def _verify_llm_model(cls, llm_model: llm.ModelBase):
        """Verify the llm model is valid for this LLM."""
        check_llm_model(llm_model)

    @classmethod
    def get_llm_model(cls) -> llm.ModelBase | None:
        return None

    @classmethod
    def system_message(cls) -> SystemMessage | str | None:
        return None

    def __init__(
        self,
        message_history: llm.MessageHistory,
        llm_model: llm.ModelBase | None = None,
>>>>>>> c9d9f72c
    ):
        super().__init__()

        message_history_copy = deepcopy(
            message_history
        )  # Ensure we don't modify the original message history
        self._verify_message_history(message_history_copy)

        if self.system_message() is not None:
            if not isinstance(self.system_message(), (SystemMessage, str)):
                raise NodeInvocationError(
                    message=get_message("INVALID_SYSTEM_MESSAGE_MSG"),
                    fatal=True,
                )
            if len([x for x in message_history_copy if x.role == "system"]) > 0:
                warnings.warn(
                    "System message was passed in message history and defined as a method. We will use the method definition."
                )
                message_history_copy = [
                    x for x in message_history_copy if x.role != "system"
                ]
            message_history_copy.insert(
                0,
                SystemMessage(self.system_message())
                if isinstance(self.system_message(), str)
                else self.system_message(),
            )

        if self.get_llm_model() is not None:
            if llm_model is not None:
                warnings.warn(
                    "You have provided an llm model as a parameter and as a class variable. We will use the parameter."
                )
            else:
                llm_model = self.get_llm_model()

        self._verify_llm_model(llm_model)
        self.llm_model = llm_model

        self.message_hist = message_history_copy

        self._details["llm_details"] = []
        self.return_into = return_into
        self._attach_llm_hooks()

    def _attach_llm_hooks(self):
        """Attach pre and post hooks to the llm model."""
        self.llm_model.add_pre_hook(self._pre_llm_hook)
        self.llm_model.add_post_hook(self._post_llm_hook)
        self.llm_model.add_exception_hook(self._exception_llm_hook)

    def _detach_llm_hooks(self):
        """Detach pre and post hooks from the llm model."""
        self.llm_model.remove_pre_hooks()
        self.llm_model.remove_post_hooks()

    def _pre_llm_hook(self, message_history: llm.MessageHistory) -> llm.MessageHistory:
        """Hook to modify messages before sending them to the llm model."""
        return inject_context(message_history)

    def _post_llm_hook(self, message_history: llm.MessageHistory, response: Response):
        """Hook to store the response details after invoking the llm model."""
        self._details["llm_details"].append(
            RequestDetails(
                message_input=deepcopy(message_history),
                output=deepcopy(response.message),
                model_name=response.message_info.model_name
                if response.message_info.model_name is not None
                else self.llm_model.model_name(),
                model_provider=self.llm_model.model_type(),
                input_tokens=response.message_info.input_tokens,
                output_tokens=response.message_info.output_tokens,
                total_cost=response.message_info.total_cost,
                system_fingerprint=response.message_info.system_fingerprint,
            )
        )

        return response

    def _exception_llm_hook(
        self, message_history: llm.MessageHistory, exception: Exception
    ):
        """Hook to store the response details after exception was thrown during llm model invocation"""
        self._details["llm_details"].append(
            RequestDetails(
                message_input=deepcopy(message_history),
                output=None,
                model_name=self.llm_model.model_name(),
                model_provider=self.llm_model.model_type(),
            )
        )
        raise exception

    def safe_copy(self) -> Self:
        new_instance: LLMBase = super().safe_copy()  # noqa: Type checking broken.

        # This has got to be one of the weirdest things I've seen working with python
        # basically if we don't reattach the hooks, the `self` inserted into the model hooks will be the old memory address
        # so those updates will go to the old instance instead of the new one.
        new_instance._detach_llm_hooks()
        new_instance._attach_llm_hooks()
        # now that we have reattached the correct memory address to the llm the hooks will update properly.

        return new_instance<|MERGE_RESOLUTION|>--- conflicted
+++ resolved
@@ -61,14 +61,6 @@
 
     """
 
-<<<<<<< HEAD
-    def __init__(
-        self,
-        model: llm.ModelBase,
-        message_history: llm.MessageHistory,
-        *,
-        return_into: str | None = None,
-=======
     @classmethod
     def _verify_message_history(cls, message_history: llm.MessageHistory):
         """Verify the message history is valid for this LLM."""
@@ -91,7 +83,6 @@
         self,
         message_history: llm.MessageHistory,
         llm_model: llm.ModelBase | None = None,
->>>>>>> c9d9f72c
     ):
         super().__init__()
 
@@ -134,7 +125,7 @@
         self.message_hist = message_history_copy
 
         self._details["llm_details"] = []
-        self.return_into = return_into
+
         self._attach_llm_hooks()
 
     def _attach_llm_hooks(self):
