from __future__ import annotations
from abc import ABC
from copy import deepcopy

<<<<<<< HEAD
=======
from typing_extensions import Self
>>>>>>> 056409b6

from requestcompletion.exceptions.node_invocation.validation import (
    check_message_history,
)
<<<<<<< HEAD
from requestcompletion.nodes.nodes import Node, DebugDetails
import requestcompletion.llm as llm
from requestcompletion.llm.response import Response
from typing import List, TypeVar, Generic
=======
from requestcompletion.nodes.nodes import Node
import requestcompletion.llm as llm
from requestcompletion.llm.response import Response
from typing import TypeVar, Generic
>>>>>>> 056409b6

from ...prompts.prompt import inject_context

_T = TypeVar("_T")


class RequestDetails:
    """
    A named tuple to store details of each LLM request.
    """

    def __init__(
        self,
        message_input: llm.MessageHistory,
<<<<<<< HEAD
        output: llm.MessageHistory,
=======
        output: llm.Message | None,
>>>>>>> 056409b6
        model_name: str | None,
        model_provider: str | None,
    ):
        self.input = message_input
        self.output = output
        self.model_name = model_name
        self.model_provider = model_provider

    def __repr__(self):
        return f"RequestDetails(model_name={self.model_name}, model_provider={self.model_provider}, input={self.input}, output={self.output})"

<<<<<<< HEAD
class LLMDebug(DebugDetails):
    def __init__(
        self,
        message_details: List[RequestDetails] = None,
    ):
        super().__init__()
        # This is done to prevent mutability concerns of an empty list default.
        if message_details is None:
            message_details = []
=======

class LLMBase(Node[_T], ABC, Generic[_T]):
    """
    A basic LLM base class that encapsulates the attaching of an LLM model and message history object.
>>>>>>> 056409b6

    The main functionality of the class is contained within the attachment of pre and post hooks to the model so we can
    store debugging details that will allow us to determine token usage.

<<<<<<< HEAD
=======
    """
>>>>>>> 056409b6

class LLMBase(Node[_T], ABC, Generic[_T]):
    def __init__(self, model: llm.ModelBase, message_history: llm.MessageHistory):
        super().__init__()
        self.model = model
        check_message_history(
            message_history
        )  # raises NodeInvocationError if any of the checks fail
        self.message_hist = deepcopy(message_history)

        self._details["llm_details"] = []

        self._attach_llm_hooks()

    def _attach_llm_hooks(self):
        """Attach pre and post hooks to the model."""
        self.model.add_pre_hook(self._pre_llm_hook)
        self.model.add_post_hook(self._post_llm_hook)
        self.model.add_exception_hook(self._exception_llm_hook)

    def _detach_llm_hooks(self):
        """Detach pre and post hooks from the model."""
        self.model.remove_pre_hooks()
        self.model.remove_post_hooks()

    def _pre_llm_hook(self, message_history: llm.MessageHistory) -> llm.MessageHistory:
        """Hook to modify messages before sending them to the model."""
        return inject_context(message_history)

    def _post_llm_hook(self, message_history: llm.MessageHistory, response: Response):
        """Hook to store the response details after invoking the model."""
        self._details["llm_details"].append(
            RequestDetails(
                message_input=deepcopy(message_history),
                output=deepcopy(response.message),
                model_name=self.model.model_name(),
                model_provider=self.model.model_type(),
            )
        )

        return response

<<<<<<< HEAD
    def debug_details(self):
        return self._debug_details
=======
    def _exception_llm_hook(
        self, message_history: llm.MessageHistory, exception: Exception
    ):
        """Hook to store the response details after exception was thrown during model invocation"""
        self._details["llm_details"].append(
            RequestDetails(
                message_input=deepcopy(message_history),
                output=None,
                model_name=self.model.model_name(),
                model_provider=self.model.model_type(),
            )
        )
        raise exception

    def safe_copy(self) -> Self:
        new_instance: LLMBase = super().safe_copy()  # noqa: Type checking broken.

        # This has got to be one of the weirdest things I've seen working with python
        # basically if we don't reattach the hooks, the `self` inserted into the model hooks will be the old memory address
        # so those updates will go to the old instance instead of the new one.
        new_instance._detach_llm_hooks()
        new_instance._attach_llm_hooks()
        # now that we have reattached the correct memory address to the llm the hooks will update properly.

        return new_instance
>>>>>>> 056409b6
<|MERGE_RESOLUTION|>--- conflicted
+++ resolved
@@ -2,25 +2,15 @@
 from abc import ABC
 from copy import deepcopy
 
-<<<<<<< HEAD
-=======
 from typing_extensions import Self
->>>>>>> 056409b6
 
 from requestcompletion.exceptions.node_invocation.validation import (
     check_message_history,
 )
-<<<<<<< HEAD
-from requestcompletion.nodes.nodes import Node, DebugDetails
-import requestcompletion.llm as llm
-from requestcompletion.llm.response import Response
-from typing import List, TypeVar, Generic
-=======
 from requestcompletion.nodes.nodes import Node
 import requestcompletion.llm as llm
 from requestcompletion.llm.response import Response
 from typing import TypeVar, Generic
->>>>>>> 056409b6
 
 from ...prompts.prompt import inject_context
 
@@ -35,11 +25,7 @@
     def __init__(
         self,
         message_input: llm.MessageHistory,
-<<<<<<< HEAD
-        output: llm.MessageHistory,
-=======
         output: llm.Message | None,
->>>>>>> 056409b6
         model_name: str | None,
         model_provider: str | None,
     ):
@@ -51,32 +37,16 @@
     def __repr__(self):
         return f"RequestDetails(model_name={self.model_name}, model_provider={self.model_provider}, input={self.input}, output={self.output})"
 
-<<<<<<< HEAD
-class LLMDebug(DebugDetails):
-    def __init__(
-        self,
-        message_details: List[RequestDetails] = None,
-    ):
-        super().__init__()
-        # This is done to prevent mutability concerns of an empty list default.
-        if message_details is None:
-            message_details = []
-=======
 
 class LLMBase(Node[_T], ABC, Generic[_T]):
     """
     A basic LLM base class that encapsulates the attaching of an LLM model and message history object.
->>>>>>> 056409b6
 
     The main functionality of the class is contained within the attachment of pre and post hooks to the model so we can
     store debugging details that will allow us to determine token usage.
 
-<<<<<<< HEAD
-=======
     """
->>>>>>> 056409b6
 
-class LLMBase(Node[_T], ABC, Generic[_T]):
     def __init__(self, model: llm.ModelBase, message_history: llm.MessageHistory):
         super().__init__()
         self.model = model
@@ -117,10 +87,6 @@
 
         return response
 
-<<<<<<< HEAD
-    def debug_details(self):
-        return self._debug_details
-=======
     def _exception_llm_hook(
         self, message_history: llm.MessageHistory, exception: Exception
     ):
@@ -145,5 +111,4 @@
         new_instance._attach_llm_hooks()
         # now that we have reattached the correct memory address to the llm the hooks will update properly.
 
-        return new_instance
->>>>>>> 056409b6
+        return new_instance