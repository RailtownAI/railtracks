--- conflicted
+++ resolved
@@ -1,24 +1,9 @@
-<<<<<<< HEAD
-from mcp import StdioServerParameters
-
-from ...rc_mcp.main import MCPHttpParams, MCPServer
-
-
-def from_mcp_server(
-    config: StdioServerParameters | MCPHttpParams,
-) -> MCPServer:
-=======
-from typing import Type
-import asyncio
-
-from ...rc_mcp.main import MCPAsyncClient, MCPHttpParams, from_mcp, MCPStdioParams
-from ...nodes.nodes import Node
+from ...rc_mcp.main import MCPStdioParams, MCPHttpParams, MCPServer
 
 
 def from_mcp_server(
     config: MCPStdioParams | MCPHttpParams,
-) -> [Type[Node]]:
->>>>>>> 4ccfef42
+) -> MCPServer:
     """
     Returns an MCPServer class. On creation, it will connect to the MCP server and fetch the tools.
     The connection will remain open until the server is closed with `close()`.
