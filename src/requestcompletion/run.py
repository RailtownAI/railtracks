--- conflicted
+++ resolved
@@ -1,15 +1,10 @@
 import asyncio
-<<<<<<< HEAD
-from typing_extensions import deprecated
-
-from .interaction.call import call
-
-from typing import TypeVar, ParamSpec, Callable, Dict, Any
-
-=======
 from pathlib import Path
 from typing import Any, Callable, Dict, ParamSpec, TypeVar
->>>>>>> 247f5fc8
+from typing_extensions import deprecated
+
+from typing import TypeVar, ParamSpec, Callable, Dict, Any
+
 
 from .config import ExecutorConfig
 from .context.central import (
