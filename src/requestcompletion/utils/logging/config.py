--- conflicted
+++ resolved
@@ -178,15 +178,5 @@
     # Get the root logger
     root_logger = logging.getLogger(rc_logger_name)
 
-    # Remove all handlers from the root logger
-    for handler in root_logger.handlers[:]:  # Use a copy of the list
-        root_logger.removeHandler(handler)
-        handler.close()
-
-<<<<<<< HEAD
-    # Shut down the logging system
-    logging.shutdown()
-=======
 def delete_loggers():
-    rc_logger.handlers = []
->>>>>>> 7b584cba
+    rc_logger.handlers = []