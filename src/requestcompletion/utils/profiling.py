from __future__ import annotations

import threading
import time
from copy import deepcopy
from dataclasses import dataclass
from typing import Callable, Dict, List


@dataclass
class Stamp:
    """
    A simple dataclass that represents a stamp in time for the system.

    Shared actions should have identical stamps, but they do not need to have identical time fields.
    """

    time: float
    step: int
    identifier: str

    def __lt__(self, other):
        # ordering by time is always the fallback
        if self.step == other.step:
            return self.time < other.time
        return self.step < other.step

    def __hash__(self):
        return hash((self.time, self.step, self.identifier))


class StampManager:
    """
    A simple manager object that can be used to coordinate the creation of a stamps during the runtime of a system.
    """

    def __init__(self):
        """Creates a new instance of a `StampManager` object. It defaults the current step to 0."""
        self._step = 0
        self._stamp_lock = self._create_lock()
        self._step_logs: Dict[int, List[str]] = {self._step: []}
        self._stamps = []

    def create_stamp(self, message: str) -> Stamp:
        """
        Creates a new stamp with the given message.

        Args:
            message (str): The message you would like the returned stamp to contain

        Returns:
            Stamp: The newly created stamp with the next step value, your provided message and a timestamp determined
             at creation.
        """
        with self._stamp_lock:
            if self._step not in self._step_logs:
                self._step_logs[self._step] = []
            st = Stamp(time.time(), self._step, message)
            self._step_logs[self._step].append(message)
            self._step += 1
            self._stamps.append(st)

            return st

    def stamp_creator(self) -> Callable[[str], Stamp]:
        """
        Creates a method that can be used to create new stamps with shared step values.

        This method guarantees the following properties:

        - The stamp created by calling the method will have the timestamp of when the method was called.
        - You can have different messages for each stamp created by the method.
        - All stamps created by the method will share step values

        Returns:
            (str) -> Stamp: A method that can be used to create new stamps with shared step values.
        """
        with self._stamp_lock:
            if self._step not in self._step_logs:
                self._step_logs[self._step] = []

            stepped_value = self._step  # python integers are immutable!
            self._step += 1

        def new_stamp(message: str):
            with self._stamp_lock:
                self._step_logs[stepped_value].append(message)
                st = Stamp(time.time(), stepped_value, message)
                self._stamps.append(st)
                return st

        return new_stamp

    @classmethod
    def _create_lock(cls):
        """
        Creates a new lock object
        """
        return threading.Lock()

    @property
    def step_logs(self):
        """Returns a copy of a dictionary containing a list of identifiers for each step that exist in the system."""
        return deepcopy(self._step_logs)

    @property
    def all_stamps(self):
        """Returns a list of the all the stamps that have been created in the system."""
<<<<<<< HEAD
        return deepcopy(self._stamps)
=======
        return deepcopy(sorted(self._stamps))
>>>>>>> 4992f493

    def __getstate__(self):
        return {k: v for k, v in self.__dict__.items() if k != "_stamp_lock"}

    def __setstate__(self, state):
        self.__dict__.update(state)
        self._stamp_lock = self._create_lock()<|MERGE_RESOLUTION|>--- conflicted
+++ resolved
@@ -106,11 +106,7 @@
     @property
     def all_stamps(self):
         """Returns a list of the all the stamps that have been created in the system."""
-<<<<<<< HEAD
-        return deepcopy(self._stamps)
-=======
         return deepcopy(sorted(self._stamps))
->>>>>>> 4992f493
 
     def __getstate__(self):
         return {k: v for k, v in self.__dict__.items() if k != "_stamp_lock"}
