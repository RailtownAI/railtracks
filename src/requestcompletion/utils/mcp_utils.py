import inspect
from contextlib import AsyncExitStack
from datetime import timedelta
from typing import Any, Dict
from mcp import ClientSession, StdioServerParameters
from mcp.client.stdio import stdio_client
from mcp.client.streamable_http import streamablehttp_client
from mcp.client.sse import sse_client
from mcp.shared.exceptions import McpError
from pydantic import BaseModel
from requestcompletion.llm import Tool
from requestcompletion.nodes.nodes import Node
from typing_extensions import Self, Union

try:
    from sseclient import SSEClient
except ImportError:
    SSEClient = None


class MCPHttpParams(BaseModel):
    url: str
    headers: dict[str, Any] | None = None
    timeout: timedelta = timedelta(seconds=30)
    sse_read_timeout: timedelta = timedelta(seconds=60 * 5)
    terminate_on_close: bool = True


class MCPAsyncClient:
    """
    Async client for communicating with an MCP server via stdio or HTTP Stream, with streaming support.
    """

    def __init__(
        self,
        config: Union[StdioServerParameters, MCPHttpParams],
    ):
        self.config = config
        self.session = None
        self.exit_stack = AsyncExitStack()
        self._tools_cache = None
        self.sse_client = False

        # If config is HTTP and url ends with /sse, set sse_client flag to True
        if isinstance(self.config, MCPHttpParams):
            if self.config.url.rstrip("/").endswith("/sse"):
                self.sse_client = True

    async def __aenter__(self):
<<<<<<< HEAD
        if isinstance(self.config, StdioServerParameters):
            stdio_transport = await self.exit_stack.enter_async_context(stdio_client(self.config))
            self.session = await self.exit_stack.enter_async_context(ClientSession(*stdio_transport))
            await self.session.initialize()
        elif isinstance(self.config, MCPHttpParams):

            if not self.sse_client:
                try:
                    await self._init_session(streamablehttp_client)
                except Exception:  # McpError
                    await self._init_session(sse_client)
                    self.sse_client = True
            else:
                await self._init_session(sse_client)

=======
        self._main_loop = asyncio.get_running_loop()
        if self.transport_type == "stdio":
            server_params = StdioServerParameters(
                command=self.command, args=self.args, env=self.env
            )
            stdio_transport = await self.exit_stack.enter_async_context(
                stdio_client(server_params)
            )
            self.session = await self.exit_stack.enter_async_context(
                ClientSession(*stdio_transport)
            )
            await self.session.initialize()
        elif self.transport_type == "http-stream":
            self.http_headers = self.transport_options.get("headers", {})
            self.endpoint = self.transport_options.get("endpoint", "/mcp")
            self.base_url = (
                self.transport_options.get("base_url", "http://localhost:8080")
                + self.endpoint
            )
            self.response_mode = self.transport_options.get("responseMode", "batch")
            self.session_id = None

            self.http_session = await self.exit_stack.enter_async_context(
                create_mcp_http_client(
                    headers=self.http_headers,
                    timeout=self.transport_options.get("batchTimeout"),
                )
            )
            # Initialize session
            init_req = {
                "jsonrpc": "2.0",
                "id": "init-" + str(int(time.time() * 1000)),
                "method": "initialize",
                "params": {},
            }
            resp = await self.http_session.post(
                self.base_url,
                headers={
                    "Content-Type": "application/json",
                    "Accept": "application/json, text/event-stream",
                    **self.http_headers,
                },
                json=init_req,
            )
            self.session_id = resp.headers.get("Mcp-Session-Id")
            await resp.aread()
            # Start SSE stream for server-to-client messages
            await self._start_sse_stream()
        else:
            raise ValueError(f"Unsupported transport_type: {self.transport_type}")
>>>>>>> f72cf3f4
        return self

    async def __aexit__(self, exc_type, exc, tb):
        await self.exit_stack.aclose()

<<<<<<< HEAD
    async def _init_session(self, client_factory):
        sig = inspect.signature(client_factory)
        accepted_params = set(sig.parameters.keys())

        # Prepare kwargs from self.config
        config_dict = self.config.__dict__
        filtered_kwargs = {}

        for k, v in config_dict.items():
            if k in sig.parameters:
                param = sig.parameters[k]
                expected_type = param.annotation
                # Convert timedelta to float if needed
                if expected_type is float and isinstance(v, timedelta):
                    filtered_kwargs[k] = v.total_seconds()
                # Convert float to timedelta if needed
                elif expected_type is timedelta and isinstance(v, (int, float)):
                    filtered_kwargs[k] = timedelta(seconds=v)
                else:
                    filtered_kwargs[k] = v
=======
    async def _start_sse_stream(self):
        if not SSEClient or not self.session_id:
            return
        url = self.base_url
        if "?" in url:
            url += f"&session={self.session_id}"
        else:
            url += f"?session={self.session_id}"

        def sse_worker():
            try:
                with httpx.Client() as client:
                    with client.stream(
                        "GET", url, headers=self.http_headers
                    ) as response:
                        sse = SSEClient(response)
                        for event in sse:
                            if self.sse_stop_event.is_set():
                                break
                            try:
                                data = event.data
                                asyncio.run_coroutine_threadsafe(
                                    self.sse_messages.put(data), self._main_loop
                                )
                            except Exception as e:
                                logging.exception("Error putting SSE message: %s", e)
            except Exception as e:
                logging.exception("SSE worker error: %s", e)

        self.sse_stop_event.clear()
        self.sse_thread = threading.Thread(target=sse_worker, daemon=True)
        self.sse_thread.start()

    async def terminate(self):
        # Stop SSE thread
        if self.sse_thread and self.sse_thread.is_alive():
            self.sse_stop_event.set()
            self.sse_thread.join(timeout=2)
            self.sse_thread = None
        # Terminate session if HTTP
        if self.transport_type == "http-stream" and self.session_id:
            try:
                await self.http_session.request(
                    "DELETE",
                    self.base_url,
                    headers={"Mcp-Session-Id": self.session_id, **self.http_headers},
                )
            except Exception as e:
                logging.exception("Error terminating HTTP session: %s", e)
            self.session_id = None
>>>>>>> f72cf3f4

        # Call client_factory with only accepted kwargs
        read_stream, write_stream, *_ = await self.exit_stack.enter_async_context(
            client_factory(**filtered_kwargs)
        )
        self.session = await self.exit_stack.enter_async_context(ClientSession(read_stream, write_stream))
        await self.session.initialize()

    async def list_tools(self):
        if self._tools_cache is not None:
            return self._tools_cache
        else:
            resp = await self.session.list_tools()
            self._tools_cache = resp.tools
<<<<<<< HEAD
        return self._tools_cache

    async def call_tool(self, tool_name: str, tool_args: dict):
        return await self.session.call_tool(tool_name, tool_args)
=======
        elif self.transport_type == "http-stream":
            req = {
                "jsonrpc": "2.0",
                "id": "list_tools-" + str(int(time.time() * 1000)),
                "method": "list_tools",
                "params": {},
            }
            headers = {
                "Content-Type": "application/json",
                "Accept": "application/json",
                **self.http_headers,
            }
            if self.session_id:
                headers["Mcp-Session-Id"] = self.session_id
            resp = await self.http_session.post(
                self.base_url, headers=headers, json=req
            )
            data = resp.json()
            if asyncio.iscoroutine(data):
                data = await data
            self._tools_cache = data.get("result", {}).get("tools", [])
            await resp.aread()
        return self._tools_cache

    async def call_tool(self, tool_name: str, tool_args: dict):
        if self.transport_type == "stdio":
            return await self.session.call_tool(tool_name, tool_args)
        elif self.transport_type == "http-stream":
            req = {
                "jsonrpc": "2.0",
                "id": tool_name + "-" + str(int(time.time() * 1000)),
                "method": tool_name,
                "params": tool_args,
            }
            headers = {
                "Content-Type": "application/json",
                "Accept": "application/json, text/event-stream",
                **self.http_headers,
            }
            if self.session_id:
                headers["Mcp-Session-Id"] = self.session_id
            resp = await self.http_session.post(
                self.base_url, headers=headers, json=req
            )
            content_type = resp.headers.get("Content-Type", "")
            if content_type.startswith("application/json"):
                data = resp.json()
                if asyncio.iscoroutine(data):
                    data = await data
                await resp.aread()
                return data.get("result")
            elif "text/event-stream" in content_type:
                await resp.aread()
                raise NotImplementedError(
                    "Use stream_tool_call for streaming responses."
                )
            else:
                await resp.aread()
                raise NotImplementedError("Unknown response type.")
        else:
            raise ValueError(f"Unsupported transport_type: {self.transport_type}")

    async def stream_tool_call(self, tool_name: str, tool_args: dict):
        if self.transport_type != "http-stream":
            raise NotImplementedError(
                "Streaming only supported for http-stream transport."
            )
        req = {
            "jsonrpc": "2.0",
            "id": tool_name + "-" + str(int(time.time() * 1000)),
            "method": tool_name,
            "params": tool_args,
        }
        headers = {
            "Content-Type": "application/json",
            "Accept": "application/json, text/event-stream",
            **self.http_headers,
        }
        if self.session_id:
            headers["Mcp-Session-Id"] = self.session_id
        resp = await self.http_session.post(self.base_url, headers=headers, json=req)
        content_type = resp.headers.get("Content-Type", "")
        if "text/event-stream" in content_type:
            async for chunk in resp.aiter_text():
                yield chunk
        else:
            await resp.aread()
            raise NotImplementedError(
                "Non-streaming response received in stream_tool_call."
            )
>>>>>>> f72cf3f4


def from_mcp( # noqa: C901
    tool,
<<<<<<< HEAD
    config: Union[StdioServerParameters, MCPHttpParams],
=======
    command: str,
    args: list,
    transport_type: Literal["stdio", "http-stream"] = "stdio",
    transport_options: Optional[dict] = None,
>>>>>>> f72cf3f4
):
    """
    Wrap an MCP tool as a Node class for use in the requestcompletion framework.

    Args:
        tool: The MCP tool object.
        config: Configuration parameters for the MCP client, either Stdio or HTTP.

    Returns:
        A Node subclass that invokes the MCP tool.
    """

    class MCPToolNode(Node):
        def __init__(self, **kwargs):
            super().__init__()
            self.kwargs = kwargs
<<<<<<< HEAD
            self.client = MCPAsyncClient(config)

        async def invoke(self):
            async with self.client:
                result = await self.client.call_tool(tool.name, self.kwargs)
=======
            if transport_type not in ["stdio"]:
                raise NotImplementedError(
                    "Only 'stdio' transport type is currently supported for MCP tools, contact Levi."
                )
            if self.kwargs.get("stream"):
                raise NotImplementedError(
                    "Streaming is not supported yet, contact Levi."
                )

        async def invoke(self):
            async with MCPAsyncClient(
                command,
                args,
                transport_type=transport_type,
                transport_options=transport_options,
            ) as client:
                if self.kwargs.get("stream", False):
                    result = []
                    async for chunk in client.stream_tool_call(tool.name, self.kwargs):
                        result.append(chunk)
                    return result
                else:
                    result = await client.call_tool(tool.name, self.kwargs)
>>>>>>> f72cf3f4
            if hasattr(result, "content"):
                return result.content
            return result

        @classmethod
        def pretty_name(cls):
            return f"MCPToolNode({tool.name})"

        @classmethod
        def tool_info(cls) -> Tool:
            return Tool.from_mcp(tool)

        @classmethod
        def prepare_tool(cls, tool_parameters: Dict[str, Any]) -> Self:
            return cls(**tool_parameters)

<<<<<<< HEAD
    return MCPToolNode
=======
    return MCPToolNode


async def from_mcp_server_async(
    command: str,
    args: list,
    transport_type: Literal["stdio", "http-stream"] = "stdio",
    transport_options: Optional[dict] = None,
) -> [Type[Node]]:
    """
    Discover all tools from an MCP server and wrap them as Node classes.

    Args:
        command: Command to launch the MCP server.
        args: Arguments for the command.
        transport_type: 'stdio' or 'http-stream'.
        transport_options: Optional dict for HTTP Stream configuration.

    Returns:
        List of Nodes, one for each discovered tool.
    """
    async with MCPAsyncClient(
        command,
        args,
        transport_type=transport_type,
        transport_options=transport_options,
    ) as client:
        tools = await client.list_tools()
        return [
            from_mcp(
                tool,
                command,
                args,
                transport_type=transport_type,
                transport_options=transport_options,
            )
            for tool in tools
        ]
>>>>>>> f72cf3f4
<|MERGE_RESOLUTION|>--- conflicted
+++ resolved
@@ -47,7 +47,6 @@
                 self.sse_client = True
 
     async def __aenter__(self):
-<<<<<<< HEAD
         if isinstance(self.config, StdioServerParameters):
             stdio_transport = await self.exit_stack.enter_async_context(stdio_client(self.config))
             self.session = await self.exit_stack.enter_async_context(ClientSession(*stdio_transport))
@@ -63,64 +62,11 @@
             else:
                 await self._init_session(sse_client)
 
-=======
-        self._main_loop = asyncio.get_running_loop()
-        if self.transport_type == "stdio":
-            server_params = StdioServerParameters(
-                command=self.command, args=self.args, env=self.env
-            )
-            stdio_transport = await self.exit_stack.enter_async_context(
-                stdio_client(server_params)
-            )
-            self.session = await self.exit_stack.enter_async_context(
-                ClientSession(*stdio_transport)
-            )
-            await self.session.initialize()
-        elif self.transport_type == "http-stream":
-            self.http_headers = self.transport_options.get("headers", {})
-            self.endpoint = self.transport_options.get("endpoint", "/mcp")
-            self.base_url = (
-                self.transport_options.get("base_url", "http://localhost:8080")
-                + self.endpoint
-            )
-            self.response_mode = self.transport_options.get("responseMode", "batch")
-            self.session_id = None
-
-            self.http_session = await self.exit_stack.enter_async_context(
-                create_mcp_http_client(
-                    headers=self.http_headers,
-                    timeout=self.transport_options.get("batchTimeout"),
-                )
-            )
-            # Initialize session
-            init_req = {
-                "jsonrpc": "2.0",
-                "id": "init-" + str(int(time.time() * 1000)),
-                "method": "initialize",
-                "params": {},
-            }
-            resp = await self.http_session.post(
-                self.base_url,
-                headers={
-                    "Content-Type": "application/json",
-                    "Accept": "application/json, text/event-stream",
-                    **self.http_headers,
-                },
-                json=init_req,
-            )
-            self.session_id = resp.headers.get("Mcp-Session-Id")
-            await resp.aread()
-            # Start SSE stream for server-to-client messages
-            await self._start_sse_stream()
-        else:
-            raise ValueError(f"Unsupported transport_type: {self.transport_type}")
->>>>>>> f72cf3f4
         return self
 
     async def __aexit__(self, exc_type, exc, tb):
         await self.exit_stack.aclose()
 
-<<<<<<< HEAD
     async def _init_session(self, client_factory):
         sig = inspect.signature(client_factory)
         accepted_params = set(sig.parameters.keys())
@@ -141,58 +87,7 @@
                     filtered_kwargs[k] = timedelta(seconds=v)
                 else:
                     filtered_kwargs[k] = v
-=======
-    async def _start_sse_stream(self):
-        if not SSEClient or not self.session_id:
-            return
-        url = self.base_url
-        if "?" in url:
-            url += f"&session={self.session_id}"
-        else:
-            url += f"?session={self.session_id}"
 
-        def sse_worker():
-            try:
-                with httpx.Client() as client:
-                    with client.stream(
-                        "GET", url, headers=self.http_headers
-                    ) as response:
-                        sse = SSEClient(response)
-                        for event in sse:
-                            if self.sse_stop_event.is_set():
-                                break
-                            try:
-                                data = event.data
-                                asyncio.run_coroutine_threadsafe(
-                                    self.sse_messages.put(data), self._main_loop
-                                )
-                            except Exception as e:
-                                logging.exception("Error putting SSE message: %s", e)
-            except Exception as e:
-                logging.exception("SSE worker error: %s", e)
-
-        self.sse_stop_event.clear()
-        self.sse_thread = threading.Thread(target=sse_worker, daemon=True)
-        self.sse_thread.start()
-
-    async def terminate(self):
-        # Stop SSE thread
-        if self.sse_thread and self.sse_thread.is_alive():
-            self.sse_stop_event.set()
-            self.sse_thread.join(timeout=2)
-            self.sse_thread = None
-        # Terminate session if HTTP
-        if self.transport_type == "http-stream" and self.session_id:
-            try:
-                await self.http_session.request(
-                    "DELETE",
-                    self.base_url,
-                    headers={"Mcp-Session-Id": self.session_id, **self.http_headers},
-                )
-            except Exception as e:
-                logging.exception("Error terminating HTTP session: %s", e)
-            self.session_id = None
->>>>>>> f72cf3f4
 
         # Call client_factory with only accepted kwargs
         read_stream, write_stream, *_ = await self.exit_stack.enter_async_context(
@@ -207,115 +102,16 @@
         else:
             resp = await self.session.list_tools()
             self._tools_cache = resp.tools
-<<<<<<< HEAD
+            
         return self._tools_cache
 
     async def call_tool(self, tool_name: str, tool_args: dict):
         return await self.session.call_tool(tool_name, tool_args)
-=======
-        elif self.transport_type == "http-stream":
-            req = {
-                "jsonrpc": "2.0",
-                "id": "list_tools-" + str(int(time.time() * 1000)),
-                "method": "list_tools",
-                "params": {},
-            }
-            headers = {
-                "Content-Type": "application/json",
-                "Accept": "application/json",
-                **self.http_headers,
-            }
-            if self.session_id:
-                headers["Mcp-Session-Id"] = self.session_id
-            resp = await self.http_session.post(
-                self.base_url, headers=headers, json=req
-            )
-            data = resp.json()
-            if asyncio.iscoroutine(data):
-                data = await data
-            self._tools_cache = data.get("result", {}).get("tools", [])
-            await resp.aread()
-        return self._tools_cache
-
-    async def call_tool(self, tool_name: str, tool_args: dict):
-        if self.transport_type == "stdio":
-            return await self.session.call_tool(tool_name, tool_args)
-        elif self.transport_type == "http-stream":
-            req = {
-                "jsonrpc": "2.0",
-                "id": tool_name + "-" + str(int(time.time() * 1000)),
-                "method": tool_name,
-                "params": tool_args,
-            }
-            headers = {
-                "Content-Type": "application/json",
-                "Accept": "application/json, text/event-stream",
-                **self.http_headers,
-            }
-            if self.session_id:
-                headers["Mcp-Session-Id"] = self.session_id
-            resp = await self.http_session.post(
-                self.base_url, headers=headers, json=req
-            )
-            content_type = resp.headers.get("Content-Type", "")
-            if content_type.startswith("application/json"):
-                data = resp.json()
-                if asyncio.iscoroutine(data):
-                    data = await data
-                await resp.aread()
-                return data.get("result")
-            elif "text/event-stream" in content_type:
-                await resp.aread()
-                raise NotImplementedError(
-                    "Use stream_tool_call for streaming responses."
-                )
-            else:
-                await resp.aread()
-                raise NotImplementedError("Unknown response type.")
-        else:
-            raise ValueError(f"Unsupported transport_type: {self.transport_type}")
-
-    async def stream_tool_call(self, tool_name: str, tool_args: dict):
-        if self.transport_type != "http-stream":
-            raise NotImplementedError(
-                "Streaming only supported for http-stream transport."
-            )
-        req = {
-            "jsonrpc": "2.0",
-            "id": tool_name + "-" + str(int(time.time() * 1000)),
-            "method": tool_name,
-            "params": tool_args,
-        }
-        headers = {
-            "Content-Type": "application/json",
-            "Accept": "application/json, text/event-stream",
-            **self.http_headers,
-        }
-        if self.session_id:
-            headers["Mcp-Session-Id"] = self.session_id
-        resp = await self.http_session.post(self.base_url, headers=headers, json=req)
-        content_type = resp.headers.get("Content-Type", "")
-        if "text/event-stream" in content_type:
-            async for chunk in resp.aiter_text():
-                yield chunk
-        else:
-            await resp.aread()
-            raise NotImplementedError(
-                "Non-streaming response received in stream_tool_call."
-            )
->>>>>>> f72cf3f4
 
 
 def from_mcp( # noqa: C901
     tool,
-<<<<<<< HEAD
     config: Union[StdioServerParameters, MCPHttpParams],
-=======
-    command: str,
-    args: list,
-    transport_type: Literal["stdio", "http-stream"] = "stdio",
-    transport_options: Optional[dict] = None,
->>>>>>> f72cf3f4
 ):
     """
     Wrap an MCP tool as a Node class for use in the requestcompletion framework.
@@ -332,37 +128,12 @@
         def __init__(self, **kwargs):
             super().__init__()
             self.kwargs = kwargs
-<<<<<<< HEAD
             self.client = MCPAsyncClient(config)
 
         async def invoke(self):
             async with self.client:
                 result = await self.client.call_tool(tool.name, self.kwargs)
-=======
-            if transport_type not in ["stdio"]:
-                raise NotImplementedError(
-                    "Only 'stdio' transport type is currently supported for MCP tools, contact Levi."
-                )
-            if self.kwargs.get("stream"):
-                raise NotImplementedError(
-                    "Streaming is not supported yet, contact Levi."
-                )
-
-        async def invoke(self):
-            async with MCPAsyncClient(
-                command,
-                args,
-                transport_type=transport_type,
-                transport_options=transport_options,
-            ) as client:
-                if self.kwargs.get("stream", False):
-                    result = []
-                    async for chunk in client.stream_tool_call(tool.name, self.kwargs):
-                        result.append(chunk)
-                    return result
-                else:
-                    result = await client.call_tool(tool.name, self.kwargs)
->>>>>>> f72cf3f4
+                
             if hasattr(result, "content"):
                 return result.content
             return result
@@ -379,45 +150,4 @@
         def prepare_tool(cls, tool_parameters: Dict[str, Any]) -> Self:
             return cls(**tool_parameters)
 
-<<<<<<< HEAD
-    return MCPToolNode
-=======
-    return MCPToolNode
-
-
-async def from_mcp_server_async(
-    command: str,
-    args: list,
-    transport_type: Literal["stdio", "http-stream"] = "stdio",
-    transport_options: Optional[dict] = None,
-) -> [Type[Node]]:
-    """
-    Discover all tools from an MCP server and wrap them as Node classes.
-
-    Args:
-        command: Command to launch the MCP server.
-        args: Arguments for the command.
-        transport_type: 'stdio' or 'http-stream'.
-        transport_options: Optional dict for HTTP Stream configuration.
-
-    Returns:
-        List of Nodes, one for each discovered tool.
-    """
-    async with MCPAsyncClient(
-        command,
-        args,
-        transport_type=transport_type,
-        transport_options=transport_options,
-    ) as client:
-        tools = await client.list_tools()
-        return [
-            from_mcp(
-                tool,
-                command,
-                args,
-                transport_type=transport_type,
-                transport_options=transport_options,
-            )
-            for tool in tools
-        ]
->>>>>>> f72cf3f4
+    return MCPToolNode