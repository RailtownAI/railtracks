from __future__ import annotations

import threading
from dataclasses import dataclass
from typing import Generic, TypeVar, Optional, Dict, List, Tuple, Iterable
from typing_extensions import Self

from ..utils.profiling import Stamp


def get_all_open_heads(
	all_linked_objects: Iterable[T], active_pointers: Iterable[T]
) -> Tuple[List[T], List[T]]:
	# the first step is to traverse the active pointers that we can then search for the extras after
	removed_normal_pathway = set(all_linked_objects)
	for l_o in active_pointers:
		while l_o.parent is not None:
			removed_normal_pathway.remove(l_o)
			l_o = l_o.parent

		removed_normal_pathway.remove(l_o)

	# now that we just have the dead ones we can traverse backwards
	dead_heads = []

	for identifier in set([x.identifier for x in removed_normal_pathway]):
		relevant_nodes = set(
			[x for x in removed_normal_pathway if x.identifier == identifier]
		)
		parents = {x.parent for x in relevant_nodes}
		for n in relevant_nodes:
			if n not in parents:
				dead_heads.append(n)
				break

	return list(active_pointers), dead_heads


@dataclass(frozen=True)
class AbstractLinkedObject:
	"""
	A simple base class that can be subclassed to create your own objects with custom parameters that will work out
	of the box with the `Forest` object.
	"""

	identifier: str
	stamp: Stamp
	parent: Optional[Self]


T = TypeVar("T", bound=AbstractLinkedObject)


class Forest(Generic[T]):
<<<<<<< HEAD
	"""
	A general base class for any heap object. These heap objects have a non-intuitive structure. A common use case of
	a type like this is used to record history of some object. By linking together objects with the same identifier, you
	can create a history of immutable objects that can be accessed at any point in time. You can also build out any of
	your own desired functionality of the object by subclassing `Forest`.


	The general principle of the object is you can add any subclass of `AbstractLinkedObject` to the heap. The heap will
	track any object with identical identifiers as connected objects. Any object which you add that already exists in
	the heap (and by that I mean an object with the same identifier) must have a parent in the graph that match that
	object. Once you have added that new object it is now the object that you can access from the heap. Conveniently
	because all `T` are immutable, you can pass around the objects without worry of pass by reference bugs.
	"""

	def __init__(self):
		self._heap: Dict[str, T] = {}
		self._full_data: List[T] = []
		self._lock = threading.RLock()

	def heap(self):
		"""
		Returns a passed by value dictionary of all the data in the heap.

		NOTE: You can do whatever you please with this object, and it will not affect the inner workings of the object.
		"""
		# note that all of the objects are immutable so we can do this without worry of pass by reference bugs

		return {k: v for k, v in self._heap.items()}

	def full_data(self, at_step: int = None):
		"""
		Returns an passed by value list of all the data in the heap.

		NOTE: You can do whatever you please with this object, and it will not affect the inner workings of the object.
		"""
		if at_step is None:
			return [x for x in self._full_data]
		return [x for x in self._full_data if x.stamp.step <= at_step]

	def __getitem__(self, identifier: str):
		"""
		Collects the provided item from the heap with a matching identifier. This will be the most recent item of
		that identifier that you have added.

		To access previous elements of the same identifier, you must use the `parent` attribute of the object.

		Returns:
		    T: The item with the given identifier if it exists in the heap
		Raises:
		    TypeError: If the identifier is not a string
		    KeyError: If the identifier is not in the heap
		"""
		if not isinstance(identifier, str):
			raise TypeError(f"Expected a string but got {type(identifier)}")
		return self._heap[identifier]

	def __contains__(self, item):
		return item in self._heap

	def _update_heap(self, item: T):
		"""
		A thread safe operation to add the given item to the heap. Note that there is some special requirements for the
		item you provide:
		1. If the `item.identifier` is already in the heap, then the one in the heap must be its parent
		2. If the `item.identifier` is not in the heap, then the `item.parent` must be `None`

		The item will be added to the heap and the full data list.

		After adding this object to the heap, you can access the one you added via its identifier.

		Args:
		    item (T): The item to add to the heap
		"""
		with self._lock:
			if item.identifier in self._heap:
				assert item.parent == self._heap[item.identifier], (
					"The parent of the inserted item must be currently pointed to"
				)
			else:
				assert item.parent is None, (
					"The parent of an item not present in the heap must be None"
				)

			self._heap[item.identifier] = item
			self._full_data.append(item)

	def time_machine(self, step: int | None, item_list: Optional[List[str]] = None):
		"""
		This function mutates the state of self such that all items you have provided are returned to state at the given
		step. If you have not provided any items it will be assumed that you want the entire heap to returned to the
		given step.

		Note that it will include all items with the given step and less (it is inclusive of the step).

		If none of the items with the given ID are less than or equal to the given step, then the item will be removed.

		Args:
		    step (int): The step to return the items to (inclusive of that step). If none then return the current state.
		    item_list (Optional[List[str]]): The list of identifiers to return to the given step. If None, then all items
		        will be returned to the given step. Note an empty list will mean that nothing will happen
		"""
		if step is None:
			return self

		if item_list is None:
			item_list = list(self._heap.keys())

		for identifier in item_list:
			item = self._heap[identifier]
			while item is not None and item.stamp.step > step:
				item = item.parent
			if item is None:
				del self._heap[identifier]
			else:
				self._heap[identifier] = item

	def __getstate__(self):
		# we cannot serialize the _lock because it bricks things
		return {k: v for k, v in self.__dict__.items() if k != "_lock"}

	def __setstate__(self, state):
		self.__dict__.update(state)
		self._lock = threading.RLock()
=======
    """
    A general base class for any heap object. These heap objects have a non-intuitive structure. A common use case of
    a type like this is used to record history of some object. By linking together objects with the same identifier, you
    can create a history of immutable objects that can be accessed at any point in time. You can also build out any of
    your own desired functionality of the object by subclassing `Forest`.


    The general principle of the object is you can add any subclass of `AbstractLinkedObject` to the heap. The heap will
    track any object with identical identifiers as connected objects. Any object which you add that already exists in
    the heap (and by that I mean an object with the same identifier) must have a parent in the graph that matches that
    object. Once you have added that new object it is now the object that you can access from the heap. Conveniently
    because all `T` are immutable, you can pass around the objects without worry of pass by reference bugs.
    """

    def __init__(self):
        self._heap: Dict[str, T] = {}
        self._full_data: List[T] = []
        self._lock = threading.RLock()

    def heap(self):
        """
        Returns a passed by value dictionary of all the data in the heap.

        NOTE: You can do whatever you please with this object, and it will not affect the inner workings of the object.
        """
        # note that all of the objects are immutable so we can do this without worry of pass by reference bugs

        return {k: v for k, v in self._heap.items()}

    def full_data(self, at_step: int = None):
        """
        Returns a passed by value list of all the data in the heap.

        NOTE: You can do whatever you please with this object, and it will not affect the inner workings of the object.
        """
        if at_step is None:
            return [x for x in self._full_data]
        return [x for x in self._full_data if x.stamp.step <= at_step]

    def __getitem__(self, identifier: str):
        """
        Collects the provided item from the heap with a matching identifier. This will be the most recent item of
        that identifier that you have added.

        To access previous elements of the same identifier, you must use the `parent` attribute of the object.

        Returns:
            T: The item with the given identifier if it exists in the heap
        Raises:
            TypeError: If the identifier is not a string
            KeyError: If the identifier is not in the heap
        """
        if not isinstance(identifier, str):
            raise TypeError(f"Expected a string but got {type(identifier)}")
        return self._heap[identifier]

    def __contains__(self, item):
        return item in self._heap

    def _update_heap(self, item: T):
        """
        A thread safe operation to add the given item to the heap. Note that there is some special requirements for the
        item you provide:
        1. If the `item.identifier` is already in the heap, then the one in the heap must be its parent
        2. If the `item.identifier` is not in the heap, then the `item.parent` must be `None`

        The item will be added to the heap and the full data list.

        After adding this object to the heap, you can access the one you added via its identifier.

        Args:
            item (T): The item to add to the heap
        """
        with self._lock:
            if item.identifier in self._heap:
                assert (
                    item.parent == self._heap[item.identifier]
                ), "The parent of the inserted item must be currently pointed to"
            else:
                assert item.parent is None, "The parent of an item not present in the heap must be None"

            self._heap[item.identifier] = item
            self._full_data.append(item)

    def time_machine(self, step: int | None, item_list: Optional[List[str]] = None):
        """
        This function mutates the state of self such that all items you have provided are returned to state at the given
        step. If you have not provided any items it will be assumed that you want the entire heap to be returned to the
        given step.

        Note that it will include all items with the given step and less (it is inclusive of the step).

        If none of the items with the given ID are less than or equal to the given step, then the item will be removed.

        Args:
            step (int): The step to return the items to (inclusive of that step). If none then return the current state.
            item_list (Optional[List[str]]): The list of identifiers to return to the given step. If None, then all items
                will be returned to the given step. Note an empty list will mean that nothing will happen
        """
        if step is None:
            return self

        if item_list is None:
            item_list = list(self._heap.keys())

        for identifier in item_list:
            item = self._heap[identifier]
            while item is not None and item.stamp.step > step:
                item = item.parent
            if item is None:
                del self._heap[identifier]
            else:
                self._heap[identifier] = item

    def __getstate__(self):
        # we cannot serialize the _lock because it bricks things
        return {k: v for k, v in self.__dict__.items() if k != "_lock"}

    def __setstate__(self, state):
        self.__dict__.update(state)
        self._lock = threading.RLock()
>>>>>>> e2b579f8


if __name__ == "__main__":
	import time
	import pickle

	h = Forest()
	h._update_heap(
		AbstractLinkedObject(
			"1", Stamp(time=time.time(), step=1, identifier="hello world"), None
		)
	)
	print(pickle.dumps(h))<|MERGE_RESOLUTION|>--- conflicted
+++ resolved
@@ -9,174 +9,49 @@
 
 
 def get_all_open_heads(
-	all_linked_objects: Iterable[T], active_pointers: Iterable[T]
+    all_linked_objects: Iterable[T], active_pointers: Iterable[T]
 ) -> Tuple[List[T], List[T]]:
-	# the first step is to traverse the active pointers that we can then search for the extras after
-	removed_normal_pathway = set(all_linked_objects)
-	for l_o in active_pointers:
-		while l_o.parent is not None:
-			removed_normal_pathway.remove(l_o)
-			l_o = l_o.parent
+    # the first step is to traverse the active pointers that we can then search for the extras after
+    removed_normal_pathway = set(all_linked_objects)
+    for l_o in active_pointers:
+        while l_o.parent is not None:
+            removed_normal_pathway.remove(l_o)
+            l_o = l_o.parent
 
-		removed_normal_pathway.remove(l_o)
+        removed_normal_pathway.remove(l_o)
 
-	# now that we just have the dead ones we can traverse backwards
-	dead_heads = []
+    # now that we just have the dead ones we can traverse backwards
+    dead_heads = []
 
-	for identifier in set([x.identifier for x in removed_normal_pathway]):
-		relevant_nodes = set(
-			[x for x in removed_normal_pathway if x.identifier == identifier]
-		)
-		parents = {x.parent for x in relevant_nodes}
-		for n in relevant_nodes:
-			if n not in parents:
-				dead_heads.append(n)
-				break
+    for identifier in set([x.identifier for x in removed_normal_pathway]):
+        relevant_nodes = set(
+            [x for x in removed_normal_pathway if x.identifier == identifier]
+        )
+        parents = {x.parent for x in relevant_nodes}
+        for n in relevant_nodes:
+            if n not in parents:
+                dead_heads.append(n)
+                break
 
-	return list(active_pointers), dead_heads
+    return list(active_pointers), dead_heads
 
 
 @dataclass(frozen=True)
 class AbstractLinkedObject:
-	"""
-	A simple base class that can be subclassed to create your own objects with custom parameters that will work out
-	of the box with the `Forest` object.
-	"""
+    """
+    A simple base class that can be subclassed to create your own objects with custom parameters that will work out
+    of the box with the `Forest` object.
+    """
 
-	identifier: str
-	stamp: Stamp
-	parent: Optional[Self]
+    identifier: str
+    stamp: Stamp
+    parent: Optional[Self]
 
 
 T = TypeVar("T", bound=AbstractLinkedObject)
 
 
 class Forest(Generic[T]):
-<<<<<<< HEAD
-	"""
-	A general base class for any heap object. These heap objects have a non-intuitive structure. A common use case of
-	a type like this is used to record history of some object. By linking together objects with the same identifier, you
-	can create a history of immutable objects that can be accessed at any point in time. You can also build out any of
-	your own desired functionality of the object by subclassing `Forest`.
-
-
-	The general principle of the object is you can add any subclass of `AbstractLinkedObject` to the heap. The heap will
-	track any object with identical identifiers as connected objects. Any object which you add that already exists in
-	the heap (and by that I mean an object with the same identifier) must have a parent in the graph that match that
-	object. Once you have added that new object it is now the object that you can access from the heap. Conveniently
-	because all `T` are immutable, you can pass around the objects without worry of pass by reference bugs.
-	"""
-
-	def __init__(self):
-		self._heap: Dict[str, T] = {}
-		self._full_data: List[T] = []
-		self._lock = threading.RLock()
-
-	def heap(self):
-		"""
-		Returns a passed by value dictionary of all the data in the heap.
-
-		NOTE: You can do whatever you please with this object, and it will not affect the inner workings of the object.
-		"""
-		# note that all of the objects are immutable so we can do this without worry of pass by reference bugs
-
-		return {k: v for k, v in self._heap.items()}
-
-	def full_data(self, at_step: int = None):
-		"""
-		Returns an passed by value list of all the data in the heap.
-
-		NOTE: You can do whatever you please with this object, and it will not affect the inner workings of the object.
-		"""
-		if at_step is None:
-			return [x for x in self._full_data]
-		return [x for x in self._full_data if x.stamp.step <= at_step]
-
-	def __getitem__(self, identifier: str):
-		"""
-		Collects the provided item from the heap with a matching identifier. This will be the most recent item of
-		that identifier that you have added.
-
-		To access previous elements of the same identifier, you must use the `parent` attribute of the object.
-
-		Returns:
-		    T: The item with the given identifier if it exists in the heap
-		Raises:
-		    TypeError: If the identifier is not a string
-		    KeyError: If the identifier is not in the heap
-		"""
-		if not isinstance(identifier, str):
-			raise TypeError(f"Expected a string but got {type(identifier)}")
-		return self._heap[identifier]
-
-	def __contains__(self, item):
-		return item in self._heap
-
-	def _update_heap(self, item: T):
-		"""
-		A thread safe operation to add the given item to the heap. Note that there is some special requirements for the
-		item you provide:
-		1. If the `item.identifier` is already in the heap, then the one in the heap must be its parent
-		2. If the `item.identifier` is not in the heap, then the `item.parent` must be `None`
-
-		The item will be added to the heap and the full data list.
-
-		After adding this object to the heap, you can access the one you added via its identifier.
-
-		Args:
-		    item (T): The item to add to the heap
-		"""
-		with self._lock:
-			if item.identifier in self._heap:
-				assert item.parent == self._heap[item.identifier], (
-					"The parent of the inserted item must be currently pointed to"
-				)
-			else:
-				assert item.parent is None, (
-					"The parent of an item not present in the heap must be None"
-				)
-
-			self._heap[item.identifier] = item
-			self._full_data.append(item)
-
-	def time_machine(self, step: int | None, item_list: Optional[List[str]] = None):
-		"""
-		This function mutates the state of self such that all items you have provided are returned to state at the given
-		step. If you have not provided any items it will be assumed that you want the entire heap to returned to the
-		given step.
-
-		Note that it will include all items with the given step and less (it is inclusive of the step).
-
-		If none of the items with the given ID are less than or equal to the given step, then the item will be removed.
-
-		Args:
-		    step (int): The step to return the items to (inclusive of that step). If none then return the current state.
-		    item_list (Optional[List[str]]): The list of identifiers to return to the given step. If None, then all items
-		        will be returned to the given step. Note an empty list will mean that nothing will happen
-		"""
-		if step is None:
-			return self
-
-		if item_list is None:
-			item_list = list(self._heap.keys())
-
-		for identifier in item_list:
-			item = self._heap[identifier]
-			while item is not None and item.stamp.step > step:
-				item = item.parent
-			if item is None:
-				del self._heap[identifier]
-			else:
-				self._heap[identifier] = item
-
-	def __getstate__(self):
-		# we cannot serialize the _lock because it bricks things
-		return {k: v for k, v in self.__dict__.items() if k != "_lock"}
-
-	def __setstate__(self, state):
-		self.__dict__.update(state)
-		self._lock = threading.RLock()
-=======
     """
     A general base class for any heap object. These heap objects have a non-intuitive structure. A common use case of
     a type like this is used to record history of some object. By linking together objects with the same identifier, you
@@ -252,11 +127,13 @@
         """
         with self._lock:
             if item.identifier in self._heap:
-                assert (
-                    item.parent == self._heap[item.identifier]
-                ), "The parent of the inserted item must be currently pointed to"
+                assert item.parent == self._heap[item.identifier], (
+                    "The parent of the inserted item must be currently pointed to"
+                )
             else:
-                assert item.parent is None, "The parent of an item not present in the heap must be None"
+                assert item.parent is None, (
+                    "The parent of an item not present in the heap must be None"
+                )
 
             self._heap[item.identifier] = item
             self._full_data.append(item)
@@ -298,17 +175,16 @@
     def __setstate__(self, state):
         self.__dict__.update(state)
         self._lock = threading.RLock()
->>>>>>> e2b579f8
 
 
 if __name__ == "__main__":
-	import time
-	import pickle
+    import time
+    import pickle
 
-	h = Forest()
-	h._update_heap(
-		AbstractLinkedObject(
-			"1", Stamp(time=time.time(), step=1, identifier="hello world"), None
-		)
-	)
-	print(pickle.dumps(h))+    h = Forest()
+    h._update_heap(
+        AbstractLinkedObject(
+            "1", Stamp(time=time.time(), step=1, identifier="hello world"), None
+        )
+    )
+    print(pickle.dumps(h))