from __future__ import annotations

import multiprocessing
import queue

from typing import Callable, ParamSpec, TypeVar, Generic, TYPE_CHECKING
from concurrent.futures import ThreadPoolExecutor, ProcessPoolExecutor

if TYPE_CHECKING:
    from ..run import Runner

from ..nodes.nodes import Node

_P = ParamSpec("_P")
_TOutput = TypeVar("_TOutput")


class Result(Generic[_TOutput]):
    def __init__(
        self,
        request_id: str,
        node: Node[_TOutput],
        *,
        result: _TOutput | None = None,
        error: Exception | None = None,
    ):
        if result is not None and error is not None:
            raise ValueError("Result and error cannot be both set")
        if result is None and error is None:
            raise ValueError("Result or error must be set")

        self.request_id = request_id
        self.node = node
        self.result = result
        self.error = error

    def __repr__(self):
        return f"Result(request_id={self.request_id}, result={self.result}, error={self.error})"


class RCWorkerManager:
    def __init__(
        self,
<<<<<<< HEAD
        parent_node: str | None,
        children: List[str],
        input_args: List[Tuple],
        input_kwargs: List[Dict[str, Tuple]],
        stamp_gen: Callable[[str], Stamp],
    ) -> List[str]:
        """
        Creates a new set of requests from the provided details. Essentially we will be creating a new request from the
        parent node to each of the children nodes. They will all share the stamp and will have a descriptive message
        attached to each of them

        Note that all the identifiers for the

        Args:
            parent_node: The identifier of the parent node which is calling the children. If none is provided we assume there is no parent.
            children: The list of node_ids that you would like to call.
            stamp_gen: A function that will create a new stamp of the same number.
        """

        # note it is assumed that all of the children id are valid and have already been created.
        assert all(n in self._node_heap for n in children), (
            "You cannot add a request for a node which has not yet been added"
        )
        parent_node_name = (
            self._node_heap.id_type_mapping[parent_node]
            if parent_node is not None
            else "START"
        )
        # to simplify we are going to create a new request for each child node with the parent as its source.
        request_ids = list(
            map(
                self._request_heap.create,
                [str(uuid.uuid4()) if parent_node else "START" for _ in children],
                [parent_node] * len(children),
                children,
                input_args,
                input_kwargs,
                [
                    stamp_gen(
                        f"Adding request between {parent_node_name} and {self._node_heap.id_type_mapping[n]}"
                    )
                    for n in children
                ],
            )
        )

        return request_ids

    async def _run_request(self, request_id: str):
        """
        Runs the request for the given request id.

        1. It will use the request to collect the identifier of the child node and then run the node.
        2. It will then handle any errors thrown during execution.
        3. It will save the new state to the state objects
        4. It will return the result of the request. (or if any error was raised during execution it will throw the error)

        Important: If an exception was thrown during the execution of the request, it will be be raised here.

        Args:
            request_id: The request you would like to run

        Returns:
            The result of the request. It will match the output type of the child node that was run.

        """
        child_node_id = self._request_heap[request_id].sink_id
        node = self._node_heap[child_node_id].node
        try:
            result = await self._run_node(node)
        except Exception as e:
            handled_error = self._handle_failed_request(
                node.pretty_name(), request_id, e
            )
            result = handled_error

        stamp = self._stamper.create_stamp(f"Finished executing {node.pretty_name()}")
        request_completion_obj = RequestCompletionAction(
            child_node_name=node.pretty_name(),
            output=result,
        )

        self.logger.info(request_completion_obj.to_logging_msg())
=======
        *,
        thread_max_workers: int = 15,
        process_max_workers: int = 15,
    ):
        # TODO improve the logic here for config
>>>>>>> 98c48246

        self._thread_queue = queue.SimpleQueue[Result]()
        self._process_queue: multiprocessing.Queue[Result] = multiprocessing.Queue()

        self._is_shutdown = False

        # TODO implement our own threading logic so we can track things however we want
        self._thread_executor = ThreadPoolExecutor(max_workers=thread_max_workers)
        self._process_executor = ProcessPoolExecutor(max_workers=process_max_workers)

    @staticmethod
    def wrap_function(
        runner_ref: Runner,
        request_id: str,
        node: Node[_TOutput],
        handler: Callable[[Result], None],
    ):
        """Wrap a function to be run in the executor."""

        def wrapped_func():
            # setting the context variables for the thread of interest.

            try:
                result = node.invoke()
                response = Result(request_id, node=node, result=result)
            except Exception as e:
                response = Result(request_id, node=node, error=e)
            finally:
                returned_result = handler(response)
                if isinstance(returned_result, Exception):
                    raise returned_result

            return returned_result

        return wrapped_func

    def thread_submit(
        self, request_id: str, node: Node[_TOutput], handler: Callable[[Result], None]
    ):
        """Submit a function to the thread executor."""
        runner_ref = None
        wrapped = self.wrap_function(runner_ref, request_id, node, handler)
        return self._thread_executor.submit(wrapped)

    def process_submit(
        self, request_id: str, node: Node[_TOutput], handler: Callable[[Result], None]
    ):
        """Submit a function to the process executor."""
        runner_ref = None
        wrapped = self.wrap_function(runner_ref, request_id, node, handler)

        return self._process_executor.submit(wrapped)

    def shutdown(self, wait: bool = True):
        """Shutdown the executors waiting for all tasks to finish unless overriden by wait=False"""

        self._thread_executor.shutdown(wait=wait)
        self._process_executor.shutdown(wait=wait)<|MERGE_RESOLUTION|>--- conflicted
+++ resolved
@@ -41,97 +41,11 @@
 class RCWorkerManager:
     def __init__(
         self,
-<<<<<<< HEAD
-        parent_node: str | None,
-        children: List[str],
-        input_args: List[Tuple],
-        input_kwargs: List[Dict[str, Tuple]],
-        stamp_gen: Callable[[str], Stamp],
-    ) -> List[str]:
-        """
-        Creates a new set of requests from the provided details. Essentially we will be creating a new request from the
-        parent node to each of the children nodes. They will all share the stamp and will have a descriptive message
-        attached to each of them
-
-        Note that all the identifiers for the
-
-        Args:
-            parent_node: The identifier of the parent node which is calling the children. If none is provided we assume there is no parent.
-            children: The list of node_ids that you would like to call.
-            stamp_gen: A function that will create a new stamp of the same number.
-        """
-
-        # note it is assumed that all of the children id are valid and have already been created.
-        assert all(n in self._node_heap for n in children), (
-            "You cannot add a request for a node which has not yet been added"
-        )
-        parent_node_name = (
-            self._node_heap.id_type_mapping[parent_node]
-            if parent_node is not None
-            else "START"
-        )
-        # to simplify we are going to create a new request for each child node with the parent as its source.
-        request_ids = list(
-            map(
-                self._request_heap.create,
-                [str(uuid.uuid4()) if parent_node else "START" for _ in children],
-                [parent_node] * len(children),
-                children,
-                input_args,
-                input_kwargs,
-                [
-                    stamp_gen(
-                        f"Adding request between {parent_node_name} and {self._node_heap.id_type_mapping[n]}"
-                    )
-                    for n in children
-                ],
-            )
-        )
-
-        return request_ids
-
-    async def _run_request(self, request_id: str):
-        """
-        Runs the request for the given request id.
-
-        1. It will use the request to collect the identifier of the child node and then run the node.
-        2. It will then handle any errors thrown during execution.
-        3. It will save the new state to the state objects
-        4. It will return the result of the request. (or if any error was raised during execution it will throw the error)
-
-        Important: If an exception was thrown during the execution of the request, it will be be raised here.
-
-        Args:
-            request_id: The request you would like to run
-
-        Returns:
-            The result of the request. It will match the output type of the child node that was run.
-
-        """
-        child_node_id = self._request_heap[request_id].sink_id
-        node = self._node_heap[child_node_id].node
-        try:
-            result = await self._run_node(node)
-        except Exception as e:
-            handled_error = self._handle_failed_request(
-                node.pretty_name(), request_id, e
-            )
-            result = handled_error
-
-        stamp = self._stamper.create_stamp(f"Finished executing {node.pretty_name()}")
-        request_completion_obj = RequestCompletionAction(
-            child_node_name=node.pretty_name(),
-            output=result,
-        )
-
-        self.logger.info(request_completion_obj.to_logging_msg())
-=======
         *,
         thread_max_workers: int = 15,
         process_max_workers: int = 15,
     ):
         # TODO improve the logic here for config
->>>>>>> 98c48246
 
         self._thread_queue = queue.SimpleQueue[Result]()
         self._process_queue: multiprocessing.Queue[Result] = multiprocessing.Queue()
