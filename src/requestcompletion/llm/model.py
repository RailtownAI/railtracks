###
# In the following document, we will use the interface types defined in this module to interact with the llama index to
# route to a given model.
###
from typing import List, Callable

from pydantic import BaseModel


from .history import MessageHistory
from .response import Response
from .tools import Tool

from abc import ABC, abstractmethod


class ModelBase(ABC):
    """
    A simple base that represents the behavior of a model that can be used for chat, structured interactions, and streaming.

    The base class allows for the insertion of hooks that can modify the messages before they are sent to the model,
    response after they are received, and map exceptions that may occur during the interaction.

    All the hooks are optional and can be added or removed as needed.
    """

    def __init__(
        self,
        pre_hook: List[Callable[[MessageHistory], MessageHistory]] | None = None,
        post_hook: List[Callable[[MessageHistory, Response], Response]] | None = None,
<<<<<<< HEAD
=======
        exception_hook: List[Callable[[MessageHistory, Exception], None]] | None = None,
>>>>>>> 056409b6
    ):
        if pre_hook is None:
            pre_hook: List[Callable[[MessageHistory], MessageHistory]] = []

        if post_hook is None:
            post_hook: List[Callable[[MessageHistory, Response], Response]] = []

        if exception_hook is None:
            exception_hook: List[Callable[[MessageHistory, Exception], None]] = []

        self._pre_hook = pre_hook
        self._post_hook = post_hook
        self._exception_hook = exception_hook

    def add_pre_hook(self, hook: Callable[[MessageHistory], MessageHistory]) -> None:
        """Adds a pre-hook to modify messages before sending them to the model."""
        self._pre_hook.append(hook)

    def add_post_hook(
        self, hook: Callable[[MessageHistory, Response], Response]
    ) -> None:
        """Adds a post-hook to modify the response after receiving it from the model."""
        self._post_hook.append(hook)

    def add_exception_hook(
        self, hook: Callable[[MessageHistory, Exception], None]
    ) -> None:
        """Adds an exception hook to handle exceptions during model interactions."""
        self._exception_hook.append(hook)

    def remove_pre_hooks(self) -> None:
        """Removes all of the hooks that modify messages before sending them to the model."""
        self._pre_hook = []

    def remove_post_hooks(self) -> None:
        """Removes all of the hooks that modify the response after receiving it from the model."""
        self._post_hook = []

    def remove_exception_hooks(self) -> None:
        """Removes all of the hooks that handle exceptions during model interactions."""
        self._exception_hook = []

    @abstractmethod
    def model_name(self) -> str | None:
        """
        Returns the name of the model being used.

        It can be treated as unique identifier for the model when paired with the `model_type`.
        """
        return None

<<<<<<< HEAD
    def chat(self, messages: MessageHistory, **kwargs) -> Response:
        """Chat with the model using the provided messages."""
        for hook in self._pre_hook:
            messages = hook(messages)

        result = self._chat(messages, **kwargs)
        result.message.set_inject_prompt(False)
=======
    @classmethod
    @abstractmethod
    def model_type(cls) -> str | None:
        """The name of the provider of this model or the model type."""
        return None

    def chat(self, messages: MessageHistory, **kwargs) -> Response:
        """Chat with the model using the provided messages."""
        for hook in self._pre_hook:
            hook(messages)
        try:
            result = self._chat(messages, **kwargs)
        except Exception as e:
            for hook in self._exception_hook:
                hook(messages, e)
            raise e
>>>>>>> 056409b6

        for hook in self._post_hook:
            result = hook(messages, result)

        return result

    def structured(
        self, messages: MessageHistory, schema: BaseModel, **kwargs
    ) -> Response:
        """Structured interaction with the model using the provided messages and schema."""
        for hook in self._pre_hook:
            messages = hook(messages)

<<<<<<< HEAD
        result = self._structured(messages, schema, **kwargs)
        result.message.set_inject_prompt(False)
=======
        try:
            result = self._structured(messages, schema, **kwargs)
        except Exception as e:
            for hook in self._exception_hook:
                hook(messages, e)
            raise e
>>>>>>> 056409b6

        for hook in self._post_hook:
            result = hook(messages, result)

        return result

    def stream_chat(self, messages: MessageHistory, **kwargs) -> Response:
        """Stream chat with the model using the provided messages."""
        # TODO migrate this streamer logic to work better.
        for hook in self._pre_hook:
            messages = hook(messages)

        result = self._stream_chat(messages, **kwargs)
        result.message.set_inject_prompt(False)

        for hook in self._post_hook:
            result = hook(messages, result)

        return result

    def chat_with_tools(
        self, messages: MessageHistory, tools: List[Tool], **kwargs
    ) -> Response:
        """Chat with the model using the provided messages and tools."""
        for hook in self._pre_hook:
            messages = hook(messages)

<<<<<<< HEAD
        result = self._chat_with_tools(messages, tools, **kwargs)
        result.message.set_inject_prompt(False)
=======
        try:
            result = self._chat_with_tools(messages, tools, **kwargs)
        except Exception as e:
            for hook in self._exception_hook:
                hook(messages, e)
            raise e
>>>>>>> 056409b6

        for hook in self._post_hook:
            result = hook(messages, result)

        return result

    @abstractmethod
    def _chat(self, messages: MessageHistory, **kwargs) -> Response:
        pass

    @abstractmethod
    def _structured(
        self, messages: MessageHistory, schema: BaseModel, **kwargs
    ) -> Response:
        pass

    @abstractmethod
    def _stream_chat(self, messages: MessageHistory, **kwargs) -> Response:
        pass

    @abstractmethod
    def _chat_with_tools(
        self, messages: MessageHistory, tools: List[Tool], **kwargs
    ) -> Response:
        pass<|MERGE_RESOLUTION|>--- conflicted
+++ resolved
@@ -28,10 +28,7 @@
         self,
         pre_hook: List[Callable[[MessageHistory], MessageHistory]] | None = None,
         post_hook: List[Callable[[MessageHistory, Response], Response]] | None = None,
-<<<<<<< HEAD
-=======
         exception_hook: List[Callable[[MessageHistory, Exception], None]] | None = None,
->>>>>>> 056409b6
     ):
         if pre_hook is None:
             pre_hook: List[Callable[[MessageHistory], MessageHistory]] = []
@@ -83,15 +80,6 @@
         """
         return None
 
-<<<<<<< HEAD
-    def chat(self, messages: MessageHistory, **kwargs) -> Response:
-        """Chat with the model using the provided messages."""
-        for hook in self._pre_hook:
-            messages = hook(messages)
-
-        result = self._chat(messages, **kwargs)
-        result.message.set_inject_prompt(False)
-=======
     @classmethod
     @abstractmethod
     def model_type(cls) -> str | None:
@@ -101,14 +89,14 @@
     def chat(self, messages: MessageHistory, **kwargs) -> Response:
         """Chat with the model using the provided messages."""
         for hook in self._pre_hook:
-            hook(messages)
+            messages = hook(messages)
         try:
             result = self._chat(messages, **kwargs)
+            result.message.set_inject_prompt(False)
         except Exception as e:
             for hook in self._exception_hook:
                 hook(messages, e)
             raise e
->>>>>>> 056409b6
 
         for hook in self._post_hook:
             result = hook(messages, result)
@@ -122,17 +110,13 @@
         for hook in self._pre_hook:
             messages = hook(messages)
 
-<<<<<<< HEAD
-        result = self._structured(messages, schema, **kwargs)
-        result.message.set_inject_prompt(False)
-=======
         try:
             result = self._structured(messages, schema, **kwargs)
+            result.message.set_inject_prompt(False)
         except Exception as e:
             for hook in self._exception_hook:
                 hook(messages, e)
             raise e
->>>>>>> 056409b6
 
         for hook in self._post_hook:
             result = hook(messages, result)
@@ -160,17 +144,13 @@
         for hook in self._pre_hook:
             messages = hook(messages)
 
-<<<<<<< HEAD
-        result = self._chat_with_tools(messages, tools, **kwargs)
-        result.message.set_inject_prompt(False)
-=======
         try:
             result = self._chat_with_tools(messages, tools, **kwargs)
+            result.message.set_inject_prompt(False)
         except Exception as e:
             for hook in self._exception_hook:
                 hook(messages, e)
             raise e
->>>>>>> 056409b6
 
         for hook in self._post_hook:
             result = hook(messages, result)
