--- conflicted
+++ resolved
@@ -80,20 +80,10 @@
         return self._parameters
 
     def __str__(self) -> str:
-<<<<<<< HEAD
         """String representation of the tool."""
         if self._parameters:
             params_str = "{" + ", ".join(str(p) for p in self._parameters) + "}"
         return f"Tool(name={self._name}, detail={self._detail}, parameters={params_str if self._parameters else 'None'})"
-=======
-        if self._parameters and hasattr(self._parameters, "model_json_schema"):
-            params_schema = self._parameters.model_json_schema()
-        elif isinstance(self._parameters, dict):
-            params_schema = self._parameters
-        else:
-            params_schema = "None"
-        return f"Tool(name={self._name}, detail={self._detail}, parameters={params_schema})"
->>>>>>> 2f167ce4
 
     @classmethod
     def from_function(
@@ -136,35 +126,11 @@
                 notes=["Please use a custom function."],
             )
 
-<<<<<<< HEAD
-        # Create parameter handlers
-        handlers: List[ParameterHandler] = [
-            PydanticModelHandler(),
-            SequenceParameterHandler(),
-            UnionParameterHandler(),
-            DefaultParameterHandler(),
-        ]
-
-        parameters: Set[Parameter] = set()
-
-        for param in signature.parameters.values():
-            # Skip 'self' parameter for class methods
-            if in_class and (param.name == "self" or param.name == "cls"):
-                continue
-
-            description = arg_descriptions.get(param.name, "")
-
-            # Check if the parameter is required
-            required = param.default == inspect.Parameter.empty
-
-            handler = next(h for h in handlers if h.can_handle(param.annotation))
-=======
         if name is not None:
             # TODO: add some checking here to ensure that the name is valid snake case.
             function_name = name
         else:
             function_name = func.__name__
->>>>>>> 2f167ce4
 
         docstring = func.__doc__.strip() if func.__doc__ else ""
 
